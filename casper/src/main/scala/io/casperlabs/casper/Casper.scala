--- conflicted
+++ resolved
@@ -80,13 +80,8 @@
       genesisEffects: ExecEngineUtil.TransformMap,
       shardId: String
   ): F[MultiParentCasper[F]] =
-<<<<<<< HEAD
     init(genesis, genesisPreState, genesisEffects) map {
-      case (dag, blockProcessingLock, casperState) =>
-=======
-    init(genesis) map {
       case (blockProcessingLock, casperState) =>
->>>>>>> 8c2984fd
         implicit val state = casperState
         new MultiParentCasperImpl[F](
           new MultiParentCasperImpl.StatelessExecutor(shardId),
@@ -108,13 +103,8 @@
   )(
       relaying: gossiping.Relaying[F]
   ): F[MultiParentCasper[F]] =
-<<<<<<< HEAD
     init(genesis, genesisPreState, genesisEffects) map {
-      case (dag, blockProcessingLock, casperState) =>
-=======
-    init(genesis) map {
       case (blockProcessingLock, casperState) =>
->>>>>>> 8c2984fd
         implicit val state = casperState
         new MultiParentCasperImpl[F](
           new MultiParentCasperImpl.StatelessExecutor(shardId),
