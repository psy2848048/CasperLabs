--- conflicted
+++ resolved
@@ -445,13 +445,8 @@
       candidateBlockHashes <- fs2.Stream.eval(candidateBlockHashesF)
       // Only send the next nonce per account. This will change once the nonce check is removed in the EE
       // and support for SEQ/PAR blocks is added, then we can send all deploys for the account.
-<<<<<<< HEAD
       remainingHashes <- DeployStorageReader[F]
-                          .readAccountLowestNonce()
-=======
-      remainingHashes <- DeployBuffer[F]
                           .readAccountPendingOldest()
->>>>>>> 59bcc6fc
                           .filter(candidateBlockHashes.contains(_))
     } yield remainingHashes).compile.to[Set]
   }
