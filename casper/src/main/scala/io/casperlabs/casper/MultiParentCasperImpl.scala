package io.casperlabs.casper

import cats.data.NonEmptyList
import cats.effect.concurrent.Semaphore
import cats.effect.{Concurrent, Resource, Sync}
import cats.implicits._
import cats.mtl.FunctorRaise
import cats.Applicative
import com.github.ghik.silencer.silent
import com.google.protobuf.ByteString
import io.casperlabs.casper.DeploySelection.DeploySelection
import io.casperlabs.casper.Estimator.BlockHash
import io.casperlabs.casper.consensus._
import io.casperlabs.casper.DeployFilters.filterDeploysNotInPast
import io.casperlabs.casper.equivocations.EquivocationDetector
import io.casperlabs.casper.finality.CommitteeWithConsensusValue
import io.casperlabs.casper.finality.votingmatrix.FinalityDetectorVotingMatrix
import io.casperlabs.casper.util.ProtoUtil._
import io.casperlabs.casper.util._
import io.casperlabs.casper.util.execengine.ExecEngineUtil
import io.casperlabs.casper.util.execengine.ExecEngineUtil.{MergeResult, TransformMap}
import io.casperlabs.casper.validation.Errors._
import io.casperlabs.casper.validation.Validation
import io.casperlabs.catscontrib._
import io.casperlabs.comm.gossiping
import io.casperlabs.crypto.Keys
import io.casperlabs.crypto.signatures.SignatureAlgorithm
import io.casperlabs.ipc
import io.casperlabs.ipc.ChainSpec.DeployConfig
import io.casperlabs.metrics.Metrics
import io.casperlabs.metrics.implicits._
import io.casperlabs.models.{Message, SmartContractEngineError}
import io.casperlabs.shared._
import io.casperlabs.smartcontracts.ExecutionEngineService
import io.casperlabs.storage.BlockMsgWithTransform
import io.casperlabs.storage.block.BlockStorage
import io.casperlabs.storage.dag.{DagRepresentation, DagStorage}
import io.casperlabs.storage.deploy.{DeployStorage, DeployStorageReader, DeployStorageWriter}
import simulacrum.typeclass
import io.casperlabs.models.BlockImplicits._

import scala.concurrent.duration.FiniteDuration
import scala.util.control.NonFatal

/**
  * Encapsulates mutable state of the MultiParentCasperImpl
  *
  * @param invalidBlockTracker
  */
final case class CasperState(
    invalidBlockTracker: Set[BlockHash] = Set.empty[BlockHash],
    dependencyDag: DoublyLinkedDag[BlockHash] = BlockDependencyDag.empty
)

@silent("is never used")
class MultiParentCasperImpl[F[_]: Sync: Log: Metrics: Time: BlockStorage: DagStorage: ExecutionEngineService: LastFinalizedBlockHashContainer: FinalityDetectorVotingMatrix: DeployStorage: Validation: Fs2Compiler: DeploySelection: CasperLabsProtocol](
    validatorSemaphoreMap: SemaphoreMap[F, ByteString],
    statelessExecutor: MultiParentCasperImpl.StatelessExecutor[F],
    validatorId: Option[ValidatorIdentity],
    genesis: Block,
    chainName: String,
    minTtl: FiniteDuration,
    upgrades: Seq[ipc.ChainSpec.UpgradePoint]
)(implicit state: Cell[F, CasperState])
    extends MultiParentCasper[F] {

  import MultiParentCasperImpl._

  implicit val logSource     = LogSource(this.getClass)
  implicit val metricsSource = CasperMetricsSource

  //TODO pull out
  implicit val functorRaiseInvalidBlock = validation.raiseValidateErrorThroughApplicativeError[F]

  type Validator = ByteString

  /** Add a block if it hasn't been added yet. */
  def addBlock(
      block: Block
  ): F[BlockStatus] = {
    def addBlock(
        validateAndAddBlock: (
            Option[StatelessExecutor.Context],
            Block
        ) => F[BlockStatus]
    ): F[BlockStatus] =
      validatorSemaphoreMap.withPermit(block.getHeader.validatorPublicKey) {
        for {
          dag       <- DagStorage[F].getRepresentation
          blockHash = block.blockHash
          inDag     <- dag.contains(blockHash)
          status <- if (inDag) {
                     Log[F]
                       .info(
                         s"Block ${PrettyPrinter.buildString(blockHash)} has already been processed by another thread."
                       ) *>
                       BlockStatus.processed.pure[F]
                   } else {
                     // This might be the first time we see this block, or it may not have been added to the state
                     // because it was an IgnorableEquivocation, but then we saw a child and now we got it again.
                     internalAddBlock(block, dag, validateAndAddBlock)
                   }
        } yield status
      }

    val handleInvalidTimestamp =
      (_: Option[StatelessExecutor.Context], block: Block) =>
        statelessExecutor
          .addEffects(InvalidUnslashableBlock, block, Seq.empty)
          .as(InvalidUnslashableBlock: BlockStatus)

    // If the block timestamp is in the future, wait some time before adding it,
    // so we won't include it as a justification from the future.
    Validation.preTimestamp[F](block).attempt.flatMap {
      case Right(None) =>
        addBlock(statelessExecutor.validateAndAddBlock)
      case Right(Some(delay)) =>
        Log[F].info(
          s"${PrettyPrinter.buildString(block.blockHash) -> "block"} is ahead for $delay from now, will retry adding later"
        ) >>
          Time[F].sleep(delay) >>
          addBlock(statelessExecutor.validateAndAddBlock)
      case _ =>
        Log[F]
          .warn(
            s"${PrettyPrinter.buildString(block.blockHash) -> "block"} timestamp exceeded threshold"
          ) >>
          addBlock(handleInvalidTimestamp)
    }
  }

  /** Validate the block, try to execute and store it,
    * execute any other block that depended on it,
    * update the finalized block reference. */
  private def internalAddBlock(
      block: Block,
      dag: DagRepresentation[F],
      validateAndAddBlock: (
          Option[StatelessExecutor.Context],
          Block
      ) => F[BlockStatus]
  ): F[BlockStatus] = Metrics[F].timer("addBlock") {
    for {
      lastFinalizedBlockHash <- LastFinalizedBlockHashContainer[F].get
      status <- validateAndAddBlock(
                 StatelessExecutor.Context(genesis, lastFinalizedBlockHash).some,
                 block
               )
      _          <- removeAdded(List(block -> status), canRemove = _ != MissingBlocks)
      hashPrefix = PrettyPrinter.buildString(block.blockHash)
      // Update the last finalized block; remove finalized deploys from the buffer
      _ <- Log[F].debug(s"Updating last finalized block after adding ${hashPrefix -> "block"}")
      updatedLFB <- if (status == Valid) updateLastFinalizedBlock(block, dag)
                   else false.pure[F]
      // Remove any deploys from the buffer which are in finalized blocks.
      _ <- {
        Log[F]
          .debug(s"Removing finalized deploys after adding ${hashPrefix -> "block"}") *>
          removeFinalizedDeploys(dag)
      }.whenA(updatedLFB)
      _ <- Log[F].debug(s"Finished adding ${hashPrefix -> "block"}")
    } yield status
  }

  /** Update the finalized block; return true if it changed. */
  private def updateLastFinalizedBlock(block: Block, dag: DagRepresentation[F]): F[Boolean] =
    Metrics[F].timer("updateLastFinalizedBlock") {
      for {
        lastFinalizedBlockHash <- LastFinalizedBlockHashContainer[F].get
        result <- FinalityDetectorVotingMatrix[F].onNewBlockAddedToTheBlockDag(
                   dag,
                   block,
                   lastFinalizedBlockHash
                 )
        changed <- result.fold(false.pure[F]) {
                    case CommitteeWithConsensusValue(validator, quorum, consensusValue) =>
                      Log[F].info(
                        s"New last finalized block hash is ${PrettyPrinter.buildString(consensusValue)}."
                      ) >>
                        LastFinalizedBlockHashContainer[F].set(consensusValue).as(true)
                  }
      } yield changed
    }

  /** Remove deploys from the buffer which are included in block that are finalized. */
  private def removeFinalizedDeploys(dag: DagRepresentation[F]): F[Unit] =
    Metrics[F].timer("removeFinalizedDeploys") {
      for {
        deployHashes <- DeployStorageReader[F].readProcessedHashes
        blockHashes <- deployHashes
                        .traverse { deployHash =>
                          BlockStorage[F]
                            .findBlockHashesWithDeployHash(deployHash)
                        }
                        .map(_.flatten.distinct)

        lastFinalizedBlock <- (LastFinalizedBlockHashContainer[F].get >>= dag.lookup).map(_.get)

        finalizedBlockHashes <- blockHashes.filterA { blockHash =>
                                 // NODE-930. To be replaced when we implement finality streams.
                                 dag.lookup(blockHash) map {
                                   // This is just a mock finality formula that still allows some
                                   // chance for orhpans to be re-queued in blocks ahead of the
                                   // last finalized blocks.
                                   _.fold(false)(_.rank <= lastFinalizedBlock.rank)
                                 }
                               }

        _ <- finalizedBlockHashes.traverse { blockHash =>
              removeDeploysInBlock(blockHash) flatMap { removed =>
                Log[F]
                  .info(
                    s"Removed $removed deploys from deploy history as we finalized block ${PrettyPrinter
                      .buildString(blockHash)}"
                  )
                  .whenA(removed > 0L)
              }
            }
      } yield ()
    }

  /** Remove deploys from the history which are included in a just finalised block. */
  private def removeDeploysInBlock(blockHash: BlockHash): F[Long] =
    for {
      block              <- ProtoUtil.unsafeGetBlock[F](blockHash)
      deploysToRemove    = block.body.get.deploys.map(_.deploy.get).toList
      initialHistorySize <- DeployStorageReader[F].sizePendingOrProcessed()
      _                  <- DeployStorageWriter[F].markAsFinalized(deploysToRemove)
      deploysRemoved <- DeployStorageReader[F]
                         .sizePendingOrProcessed()
                         .map(after => initialHistorySize - after)
    } yield deploysRemoved

  /** Check that either we have the block already scheduled but missing dependencies, or it's in the store */
  def contains(
      block: Block
  ): F[Boolean] =
    BlockStorage[F].contains(block.blockHash)

  /** Add a deploy to the buffer, if the code passes basic validation. */
  def deploy(deploy: Deploy): F[Either[Throwable, Unit]] = validatorId match {
    case Some(_) =>
      addDeploy(deploy)
    case None =>
      new IllegalStateException(s"Node is in read-only mode.").asLeft[Unit].pure[F].widen
  }

  private def validateDeploy(deploy: Deploy): F[Unit] = {
    def illegal(msg: String): F[Unit] =
      MonadThrowable[F].raiseError(new IllegalArgumentException(msg))

    def check(msg: String)(f: F[Boolean]): F[Unit] =
      f flatMap { ok =>
        illegal(msg).whenA(!ok)
      }

    for {
      _ <- (deploy.getBody.session, deploy.getBody.payment) match {
            case (None, _) | (_, None) | (Some(Deploy.Code(_, _, Deploy.Code.Contract.Empty)), _) |
                (_, Some(Deploy.Code(_, _, Deploy.Code.Contract.Empty))) =>
              illegal(s"Deploy was missing session and/or payment code.")
            case _ => ().pure[F]
          }
      _ <- check("Invalid deploy hash.")(Validation.deployHash[F](deploy))
      _ <- check("Invalid deploy signature.")(Validation.deploySignature[F](deploy))
      _ <- check("Invalid chain name.")(
            Validation.validateChainName[F](deploy, chainName).map(_.isEmpty)
          )
      _ <- check(
            s"Invalid deploy TTL. Deploy TTL: ${deploy.getHeader.ttlMillis} ms, minimum TTL: ${minTtl.toMillis}."
          )(Validation.validateMinTtl[F](deploy, minTtl).map(_.isEmpty))
    } yield ()
  }

  /** Add a deploy to the buffer, to be executed later. */
  private def addDeploy(deploy: Deploy): F[Either[Throwable, Unit]] =
    (for {
      _ <- validateDeploy(deploy)
      _ <- DeployStorageWriter[F].addAsPending(List(deploy))
      _ <- Log[F].info(s"Received ${PrettyPrinter.buildString(deploy) -> "deploy" -> null}")
    } yield ()).attempt

  /** Return the list of tips. */
  def estimator(
      dag: DagRepresentation[F],
      lfbHash: BlockHash,
      latestMessagesHashes: Map[ByteString, Set[BlockHash]],
      equivocators: Set[Validator]
  ): F[List[BlockHash]] =
    Metrics[F].timer("estimator") {
      Estimator.tips[F](
        dag,
        lfbHash,
        latestMessagesHashes,
        equivocators
      )
    }

  /*
   * Logic:
   *  -Score each of the DAG heads extracted from the block messages via GHOST
   *  (Greedy Heaviest-Observed Sub-Tree)
   *  -Let P = subset of heads such that P contains no conflicts and the total score is maximized
   *  -Let R = subset of deploy messages which are not included in DAG obtained by following blocks in P
   *  -If R is non-empty then create a new block with parents equal to P and (non-conflicting) txns obtained from R
   *  -Else if R is empty and |P| > 1 then create a block with parents equal to P and no transactions
   *  -Else None
   *
   *  TODO: Make this return Either so that we get more information about why not block was
   *  produced (no deploys, already processing, no validator id)
   */
  def createBlock: F[CreateBlockStatus] = validatorId match {
    case Some(ValidatorIdentity(publicKey, privateKey, sigAlgorithm)) =>
      Metrics[F].timer("createBlock") {
        for {
          dag                 <- dag
          latestMessages      <- dag.latestMessages
          latestMessageHashes = latestMessages.mapValues(_.map(_.messageHash))
          equivocators        <- dag.getEquivocators
          lfbHash             <- LastFinalizedBlockHashContainer[F].get
          tipHashes           <- estimator(dag, lfbHash, latestMessageHashes, equivocators)
          tips                <- tipHashes.traverse(ProtoUtil.unsafeGetBlock[F])
          _ <- Log[F].info(
                s"Estimates are ${tipHashes.map(PrettyPrinter.buildString).mkString(", ") -> "tips"}"
              )
          _ <- Log[F].info(
                s"Fork-choice is ${PrettyPrinter.buildString(tipHashes.head) -> "block"}."
              )
          merged  <- ExecEngineUtil.merge[F](tips, dag).timer("mergeTipsEffects")
          parents = merged.parents
          _ <- Log[F].info(
                s"${parents.size} parents out of ${tipHashes.size} latest blocks will be used."
              )

          // Push any unfinalized deploys which are still in the buffer back to pending state if the
          // blocks they were contained have become orphans since we last tried to propose a block.
          // Doing this here rather than after adding blocks because it's quite costly; the downside
          // is that the auto-proposer will not pick up the change in the pending set immediately.
          requeued <- requeueOrphanedDeploys(dag, merged)
          _        <- Log[F].info(s"Re-queued $requeued orphaned deploys.").whenA(requeued > 0)

          timestamp <- Time[F].currentMillis
          // `bondedLatestMsgs` won't include Genesis block
          // and in the case when it becomes the main parent we want to include its rank
          // when calculating it for the current block.
          rank <- MonadThrowable[F].fromTry(
                   merged.parents.toList
                     .traverse(Message.fromBlock(_))
                     .map(_.toSet | latestMessages.values.flatten.toSet)
                     .map(set => ProtoUtil.nextRank(set.toList))
                 )
          deployConfig <- CasperLabsProtocol[F].configAt(rank).map(_.deployConfig)
          remainingHashes <- remainingDeploysHashes(
                              dag,
                              parents.map(_.blockHash).toSet,
                              timestamp,
                              deployConfig
                            )
          proposal <- if (remainingHashes.nonEmpty || parents.length > 1) {
                       createProposal(
                         dag,
                         latestMessages,
                         merged,
                         remainingHashes,
                         publicKey,
                         privateKey,
                         sigAlgorithm,
                         timestamp,
<<<<<<< HEAD
                         rank
=======
                         lfbHash
>>>>>>> 59d207ce
                       )
                     } else {
                       CreateBlockStatus.noNewDeploys.pure[F]
                     }
          signedBlock = proposal match {
            case Created(block) =>
              Created(signBlock(block, privateKey, sigAlgorithm))
            case _ => proposal
          }
        } yield signedBlock
      }
    case None => CreateBlockStatus.readOnlyMode.pure[F]
  }

  def lastFinalizedBlock: F[Block] =
    for {
      lastFinalizedBlockHash <- LastFinalizedBlockHashContainer[F].get
      block                  <- ProtoUtil.unsafeGetBlock[F](lastFinalizedBlockHash)
    } yield block

  /** Get the deploys that are not present in the past of the chosen parents. */
  private def remainingDeploysHashes(
      dag: DagRepresentation[F],
      parents: Set[BlockHash],
      timestamp: Long,
      deployConfig: DeployConfig
  ): F[Set[DeployHash]] = Metrics[F].timer("remainingDeploys") {
    // We have re-queued orphan deploys already, so we can just look at pending ones.
    val earlierPendingDeploys = DeployStorageReader[F].readPendingHashesAndHeaders
      .through(DeployFilters.Pipes.timestampBefore[F](timestamp))
      .timer("timestampBeforeFilter")
    val unexpired = earlierPendingDeploys
      .through(
        DeployFilters.Pipes.notExpired[F](timestamp, deployConfig.maxTtlMillis)
      )
      .timer("notExpiredFilter")

    for {
      unexpiredList <- unexpired.map(_._1).compile.toList
      // Make sure pending deploys have never been processed in the past cone of the new parents.
      validDeploys <- DeployFilters
                       .filterDeploysNotInPast(dag, parents, unexpiredList)
                       .map(_.toSet)
                       .timer("remainingDeploys_filterDeploysNotInPast")
      // anything with timestamp earlier than now and not included in the valid deploys
      // can be discarded as a duplicate and/or expired deploy
      deploysToDiscard <- earlierPendingDeploys.map(_._1).compile.to[Set].map(_ diff validDeploys)
      _ <- DeployStorageWriter[F]
            .markAsDiscardedByHashes(deploysToDiscard.toList.map((_, "Duplicate or expired")))
            .whenA(deploysToDiscard.nonEmpty)
    } yield validDeploys
  }

  /** If another node proposed a block which orphaned something proposed by this node,
    * and we still have these deploys in the `processedDeploys` buffer then put them
    * back into the `pendingDeploys` so that the `AutoProposer` can pick them up again.
    */
  private def requeueOrphanedDeploys(
      dag: DagRepresentation[F],
      merged: MergeResult[TransformMap, Block]
  ): F[Int] = Metrics[F].timer("requeueOrphanedDeploys") {
    for {
      // Consider deploys which this node has processed but hasn't finalized yet.
      processedDeploys <- DeployStorageReader[F].readProcessedHashes
      orphanedDeploys <- filterDeploysNotInPast(
                          dag,
                          merged.parents.map(_.blockHash).toSet,
                          processedDeploys
                        ).timer("requeueOrphanedDeploys_filterDeploysNotInPast")
      _ <- DeployStorageWriter[F]
            .markAsPendingByHashes(orphanedDeploys) whenA orphanedDeploys.nonEmpty
    } yield orphanedDeploys.size
  }

  //TODO: Need to specify SEQ vs PAR type block?
  /** Execute a set of deploys in the context of chosen parents. Compile them into a block if everything goes fine. */
  private def createProposal(
      dag: DagRepresentation[F],
      latestMessages: Map[ByteString, Set[Message]],
      merged: ExecEngineUtil.MergeResult[ExecEngineUtil.TransformMap, Block],
      remainingHashes: Set[BlockHash],
      validatorId: Keys.PublicKey,
      privateKey: Keys.PrivateKey,
      sigAlgorithm: SignatureAlgorithm,
      timestamp: Long,
<<<<<<< HEAD
      rank: Long
=======
      lfbHash: BlockHash
>>>>>>> 59d207ce
  ): F[CreateBlockStatus] =
    Metrics[F].timer("createProposal") {
      //We ensure that only the justifications given in the block are those
      //which are bonded validators in the chosen parent. This is safe because
      //any latest message not from a bonded validator will not change the
      //final fork-choice.
      val bondedValidators = bonds(merged.parents.head).map(_.validatorPublicKey).toSet
      val bondedLatestMsgs = latestMessages.filter { case (v, _) => bondedValidators.contains(v) }
      // TODO: Remove redundant justifications.
      val justifications = toJustification(latestMessages.values.flatten.toSeq)
      val deployStream =
        DeployStorageReader[F]
          .getByHashes(remainingHashes)
          .through(
            DeployFilters.Pipes.dependenciesMet[F](dag, merged.parents.map(_.blockHash).toSet)
          )
      (for {
        protocolVersion <- CasperLabsProtocol[F].versionAt(rank)
        checkpoint <- ExecEngineUtil
                       .computeDeploysCheckpoint[F](
                         merged,
                         deployStream,
                         timestamp,
                         protocolVersion,
                         rank,
                         upgrades
                       )
        result <- Sync[F]
                   .delay {
                     if (checkpoint.deploysForBlock.isEmpty) {
                       CreateBlockStatus.noNewDeploys
                     } else {
                       // Start numbering from 1 (validator's first block seqNum = 1)
                       val latestMessage = latestMessages
                         .get(ByteString.copyFrom(validatorId))
                         .map(_.maxBy(_.validatorMsgSeqNum))
                       val validatorSeqNum = latestMessage.fold(1)(_.validatorMsgSeqNum + 1)
                       val validatorPrevBlockHash =
                         latestMessage.fold(ByteString.EMPTY)(_.messageHash)
                       val block = ProtoUtil.block(
                         justifications,
                         checkpoint.preStateHash,
                         checkpoint.postStateHash,
                         checkpoint.bondedValidators,
                         checkpoint.deploysForBlock,
                         protocolVersion,
                         merged.parents.map(_.blockHash),
                         validatorSeqNum,
                         validatorPrevBlockHash,
                         chainName,
                         timestamp,
                         rank,
                         validatorId,
                         privateKey,
                         sigAlgorithm,
                         lfbHash
                       )
                       CreateBlockStatus.created(block)
                     }
                   }
                   .timer("blockInstance")
      } yield result).handleErrorWith {
        case ex @ SmartContractEngineError(error) =>
          Log[F]
            .error(
              s"Execution Engine returned an error while processing deploys: $error"
            )
            .as(CreateBlockStatus.internalDeployError(ex))
        case NonFatal(ex) =>
          Log[F]
            .error(
              s"Critical error encountered while processing deploys: $ex"
            )
            .as(CreateBlockStatus.internalDeployError(ex))
      }
    }

  // MultiParentCasper Exposes the block DAG to those who need it.
  def dag: F[DagRepresentation[F]] =
    DagStorage[F].getRepresentation

  /** Remove all the blocks that were successfully added from the block buffer and the dependency DAG. */
  private def removeAdded(
      attempts: List[(Block, BlockStatus)],
      canRemove: BlockStatus => Boolean
  ): F[Unit] = {
    val addedBlocks = attempts.collect {
      case (block, status) if canRemove(status) => block
    }.toList

    val addedBlockHashes = addedBlocks.map(_.blockHash)

    // Mark deploys we have observed in blocks as processed
    val processedDeploys =
      addedBlocks.flatMap(block => block.getBody.deploys.map(_.getDeploy)).toList

    DeployStorageWriter[F].markAsProcessed(processedDeploys) >>
      statelessExecutor.removeDependencies(addedBlockHashes)
  }

  /** The new gossiping first syncs the missing DAG, then downloads and adds the blocks in topological order.
    * However the EquivocationDetector wants to know about dependencies so it can assign different statuses,
    * so we'll make the synchronized DAG known via a partial block message, so any missing dependencies can
    * be tracked, i.e. Casper will know about the pending graph.  */
  def addMissingDependencies(block: Block): F[Unit] =
    statelessExecutor.addMissingDependencies(block)
}

object MultiParentCasperImpl {

  def create[F[_]: Concurrent: Log: Metrics: Time: BlockStorage: DagStorage: ExecutionEngineService: LastFinalizedBlockHashContainer: DeployStorage: Validation: CasperLabsProtocol: Cell[
    *[_],
    CasperState
  ]: DeploySelection](
      semaphoreMap: SemaphoreMap[F, ByteString],
      statelessExecutor: StatelessExecutor[F],
      validatorId: Option[ValidatorIdentity],
      genesis: Block,
      chainName: String,
      minTtl: FiniteDuration,
      upgrades: Seq[ipc.ChainSpec.UpgradePoint],
      faultToleranceThreshold: Double = 0.1
  ): F[MultiParentCasper[F]] =
    for {
      dag <- DagStorage[F].getRepresentation
      lmh <- dag.latestMessageHashes
      // A stopgap solution to initialize the Last Finalized Block while we don't have the finality streams
      // that we can use to mark every final block in the database and just look up the latest upon restart.
      lca <- NonEmptyList.fromList(lmh.values.flatten.toList).fold(genesis.blockHash.pure[F]) {
              hashes =>
                DagOperations.latestCommonAncestorsMainParent[F](dag, hashes).map(_.messageHash)
            }
      implicit0(finalizer: FinalityDetectorVotingMatrix[F]) <- FinalityDetectorVotingMatrix
                                                                .of[F](
                                                                  dag,
                                                                  lca,
                                                                  faultToleranceThreshold
                                                                )
      _ <- LastFinalizedBlockHashContainer[F].set(lca)
    } yield new MultiParentCasperImpl[F](
      semaphoreMap,
      statelessExecutor,
      validatorId,
      genesis,
      chainName,
      minTtl,
      upgrades
    )

  /** Component purely to validate, execute and store blocks.
    * Even the Genesis, to create it in the first place. */
  class StatelessExecutor[F[_]: MonadThrowable: Time: Log: BlockStorage: DagStorage: ExecutionEngineService: Metrics: DeployStorageWriter: Validation: LastFinalizedBlockHashContainer: CasperLabsProtocol: Fs2Compiler](
      validatorId: Option[Keys.PublicKey],
      chainName: String,
      upgrades: Seq[ipc.ChainSpec.UpgradePoint],
      // NOTE: There was a race condition where probably a block was being removed at the same time
      // as its child was scheduled. The parent was still not in the DAG database, so it was considered
      // a missing dependency. It got removed and immediately added back, which later caused an assertion failure.
      // This semaphore should protect against state mutations that should be serialised, including reads.
      semaphore: Semaphore[F]
  ) {
    //TODO pull out
    implicit val functorRaiseInvalidBlock = validation.raiseValidateErrorThroughApplicativeError[F]

    /* Execute the block to get the effects then do some more validation.
     * Save the block if everything checks out.
     * We want to catch equivocations only after we confirm that the block completing
     * the equivocation is otherwise valid. */
    def validateAndAddBlock(
        maybeContext: Option[StatelessExecutor.Context],
        block: Block
    )(implicit state: Cell[F, CasperState]): F[BlockStatus] = {
      import io.casperlabs.casper.validation.ValidationImpl.metricsSource
      Metrics[F].timer("validateAndAddBlock") {
        val hashPrefix = PrettyPrinter.buildString(block.blockHash)
        val validationStatus = (for {
          _   <- Log[F].info(s"Attempting to add ${hashPrefix -> "block"} to the DAG.")
          dag <- DagStorage[F].getRepresentation
          _ <- Validation[F].blockFull(
                block,
                dag,
                chainName,
                maybeContext.map(_.genesis)
              )
          casperState <- Cell[F, CasperState].read
          // Confirm the parents are correct (including checking they commute) and capture
          // the effect needed to compute the correct pre-state as well.
          _ <- Log[F].debug(s"Validating the parents of ${hashPrefix -> "block"}")
          merged <- maybeContext.fold(
                     ExecEngineUtil.MergeResult
                       .empty[ExecEngineUtil.TransformMap, Block]
                       .pure[F]
                   ) { _ =>
                     Validation[F].parents(block, dag)
                   }
          _ <- Log[F].debug(s"Computing the pre-state hash of ${hashPrefix -> "block"}")
          preStateHash <- ExecEngineUtil
                           .computePrestate[F](merged, block.getHeader.rank, upgrades)
                           .timer("computePrestate")
          _ <- Log[F].debug(s"Computing the effects for ${hashPrefix -> "block"}")
          blockEffects <- ExecEngineUtil
                           .effectsForBlock[F](block, preStateHash)
                           .recoverWith {
                             case NonFatal(ex) =>
                               Log[F].error(
                                 s"Could not calculate effects for ${hashPrefix -> "block"}: $ex"
                               ) *>
                                 FunctorRaise[F, InvalidBlock].raise(InvalidTransaction)
                           }
                           .timer("effectsForBlock")
          gasSpent = block.getBody.deploys.foldLeft(0L) { case (acc, next) => acc + next.cost }
          _ <- Metrics[F]
                .incrementCounter("gas_spent", gasSpent)
          _ <- Log[F].debug(s"Validating the transactions in ${hashPrefix -> "block"}")
          _ <- Validation[F].transactions(
                block,
                preStateHash,
                blockEffects
              )
          _ <- Log[F].debug(s"Validating neglection for ${hashPrefix -> "block"}")
          _ <- Validation[F]
                .neglectedInvalidBlock(
                  block,
                  casperState.invalidBlockTracker
                )
          _ <- Log[F].debug(s"Checking equivocation for ${hashPrefix -> "block"}")
          _ <- EquivocationDetector
                .checkEquivocationWithUpdate[F](dag, block)
                .timer("checkEquivocationsWithUpdate")
          _ <- Log[F].debug(s"Block effects calculated for ${hashPrefix -> "block"}")
        } yield blockEffects).attempt

        validationStatus.flatMap {
          case Right(effects) =>
            addEffects(Valid, block, effects).as(Valid)

          case Left(DropErrorWrapper(invalid)) =>
            // These exceptions are coming from the validation checks that used to happen outside attemptAdd,
            // the ones that returned boolean values.
            (invalid: BlockStatus).pure[F]

          case Left(ValidateErrorWrapper(EquivocatedBlock))
              if validatorId.map(ByteString.copyFrom).exists(_ == block.validatorPublicKey) =>
            addEffects(SelfEquivocatedBlock, block, Seq.empty).as(SelfEquivocatedBlock)

          case Left(ValidateErrorWrapper(invalid)) =>
            addEffects(invalid, block, Seq.empty).as(invalid)

          case Left(ex) =>
            for {
              _ <- Log[F].error(
                    s"Unexpected exception during validation of ${PrettyPrinter
                      .buildString(block.blockHash) -> "block"}: $ex"
                  )
              _ <- ex.raiseError[F, BlockStatus]
            } yield UnexpectedBlockException(ex)
        }
      }
    }

    // TODO: Handle slashing
    /** Either store the block with its transformation,
      * or add it to the buffer in case the dependencies are missing. */
    def addEffects(
        status: BlockStatus,
        block: Block,
        transforms: Seq[ipc.TransformEntry]
    )(implicit state: Cell[F, CasperState]): F[Unit] =
      status match {
        //Add successful! Send block to peers, log success, try to add other blocks
        case Valid =>
          for {
            _ <- addToState(block, transforms)
            _ <- Log[F].info(
                  s"Added ${PrettyPrinter.buildString(block.blockHash) -> "block"}"
                )
          } yield ()

        case MissingBlocks =>
          addMissingDependencies(block)

        case EquivocatedBlock | SelfEquivocatedBlock =>
          for {
            _ <- addToState(block, transforms)
            _ <- Log[F].info(
                  s"Added equivocated ${PrettyPrinter.buildString(block.blockHash) -> "block"}"
                )
          } yield ()

        case InvalidUnslashableBlock | InvalidBlockNumber | InvalidParents | InvalidSequenceNumber |
            InvalidPrevBlockHash | NeglectedInvalidBlock | InvalidTransaction | InvalidBondsCache |
            InvalidRepeatDeploy | InvalidChainName | InvalidBlockHash | InvalidDeployCount |
            InvalidDeployHash | InvalidDeploySignature | InvalidPreStateHash |
            InvalidPostStateHash | InvalidTargetHash | InvalidDeployHeader |
            InvalidDeployChainName | DeployDependencyNotMet | DeployExpired | DeployFromFuture |
            SwimlaneMerged =>
          handleInvalidBlockEffect(status, block)

        case Processing | Processed =>
          throw new RuntimeException(s"A block should not be processing at this stage.")

        case UnexpectedBlockException(ex) =>
          Log[F].error(s"Encountered exception in while processing ${PrettyPrinter
            .buildString(block.blockHash) -> "block"}: $ex")
      }

    /** Remember a block as being invalid, then save it to storage. */
    private def handleInvalidBlockEffect(
        status: BlockStatus,
        block: Block
    )(implicit state: Cell[F, CasperState]): F[Unit] =
      for {
        _ <- Log[F].warn(
              s"Recording invalid ${PrettyPrinter.buildString(block.blockHash) -> "block"} for $status."
            )
        // TODO: Slash block for status except InvalidUnslashableBlock
        // TODO: Persist invalidBlockTracker into Dag
        _ <- Cell[F, CasperState].modify { s =>
              s.copy(invalidBlockTracker = s.invalidBlockTracker + block.blockHash)
            }
      } yield ()

    /** Save the block to the block and DAG storage. */
    private def addToState(
        block: Block,
        effects: Seq[ipc.TransformEntry]
    ): F[Unit] =
      semaphore.withPermit {
        BlockStorage[F].put(block.blockHash, BlockMsgWithTransform(Some(block), effects))
      }

    /** Check if the block has dependencies that we don't have in store.
      * Add those to the dependency DAG. */
    def addMissingDependencies(
        block: Block
    )(implicit state: Cell[F, CasperState]): F[Unit] =
      semaphore.withPermit {
        for {
          dag                 <- DagStorage[F].getRepresentation
          missingDependencies <- dependenciesHashesOf(block).filterA(dag.contains(_).map(!_))
          _ <- Cell[F, CasperState].modify { s =>
                s.copy(
                  dependencyDag = missingDependencies.foldLeft(s.dependencyDag) {
                    case (deps, ancestorHash) => deps.add(ancestorHash, block.blockHash)
                  }
                )
              }
        } yield ()
      }

    /** Remove block relationships we scheduled earlier after blocks have been added. */
    def removeDependencies(
        addedBlocksHashes: List[ByteString]
    )(implicit state: Cell[F, CasperState]): F[Unit] =
      semaphore.withPermit {
        Cell[F, CasperState].modify { s =>
          s.copy(
            dependencyDag = addedBlocksHashes.foldLeft(s.dependencyDag) {
              case (dag, blockHash) =>
                dag.remove(blockHash)
            }
          )
        }
      }
  }

  object StatelessExecutor {
    case class Context(genesis: Block, lastFinalizedBlockHash: BlockHash)

    def establishMetrics[F[_]: Metrics]: F[Unit] = {
      implicit val src = CasperMetricsSource
      Metrics[F].incrementCounter("gas_spent", 0L)
    }

    def create[F[_]: Concurrent: Time: Log: BlockStorage: DagStorage: ExecutionEngineService: Metrics: DeployStorage: Validation: LastFinalizedBlockHashContainer: CasperLabsProtocol: Fs2Compiler](
        validatorId: Option[Keys.PublicKey],
        chainName: String,
        upgrades: Seq[ipc.ChainSpec.UpgradePoint]
    ): F[StatelessExecutor[F]] =
      for {
        _ <- establishMetrics[F]
        s <- Semaphore[F](1)
      } yield new StatelessExecutor[F](validatorId, chainName, upgrades, s)
  }

  /** Encapsulating all methods that might use peer-to-peer communication. */
  @typeclass trait Broadcaster[F[_]] {
    def networkEffects(
        block: Block,
        status: BlockStatus
    ): F[Unit]
  }

  object Broadcaster {

    /** Network access using the new RPC style gossiping. */
    def fromGossipServices[F[_]: Applicative](
        validatorId: Option[ValidatorIdentity],
        relaying: gossiping.Relaying[F]
    ): Broadcaster[F] = new Broadcaster[F] {

      private val maybeOwnPublickKey = validatorId map {
        case ValidatorIdentity(publicKey, _, _) =>
          ByteString.copyFrom(publicKey)
      }

      def networkEffects(
          block: Block,
          status: BlockStatus
      ): F[Unit] =
        status match {
          case Valid | EquivocatedBlock =>
            maybeOwnPublickKey match {
              case Some(key) if key == block.getHeader.validatorPublicKey =>
                relaying.relay(List(block.blockHash)).void
              case _ =>
                // We were adding somebody else's block. The DownloadManager did the gossiping.
                ().pure[F]
            }

          case SelfEquivocatedBlock =>
            // Don't relay block with which a node has equivocated.
            ().pure[F]

          case MissingBlocks =>
            throw new RuntimeException(
              "Impossible! The DownloadManager should not tell Casper about blocks with missing dependencies!"
            )

          case InvalidUnslashableBlock | InvalidBlockNumber | InvalidParents |
              InvalidSequenceNumber | InvalidPrevBlockHash | NeglectedInvalidBlock |
              InvalidTransaction | InvalidBondsCache | InvalidChainName | InvalidBlockHash |
              InvalidDeployCount | InvalidPreStateHash | InvalidPostStateHash | SwimlaneMerged |
              InvalidTargetHash | Processing | Processed =>
            ().pure[F]

          case InvalidRepeatDeploy | InvalidChainName | InvalidDeployHash | InvalidDeploySignature |
              InvalidDeployChainName | InvalidDeployHeader | DeployDependencyNotMet |
              DeployExpired =>
            ().pure[F]

          case UnexpectedBlockException(_) | DeployFromFuture =>
            ().pure[F]
        }
    }

    def noop[F[_]: Applicative]: Broadcaster[F] = new Broadcaster[F] {
      override def networkEffects(block: Block, status: BlockStatus): F[Unit] = Applicative[F].unit
    }
  }

}<|MERGE_RESOLUTION|>--- conflicted
+++ resolved
@@ -366,11 +366,8 @@
                          privateKey,
                          sigAlgorithm,
                          timestamp,
-<<<<<<< HEAD
-                         rank
-=======
+                         rank,
                          lfbHash
->>>>>>> 59d207ce
                        )
                      } else {
                        CreateBlockStatus.noNewDeploys.pure[F]
@@ -456,11 +453,8 @@
       privateKey: Keys.PrivateKey,
       sigAlgorithm: SignatureAlgorithm,
       timestamp: Long,
-<<<<<<< HEAD
-      rank: Long
-=======
+      rank: Long,
       lfbHash: BlockHash
->>>>>>> 59d207ce
   ): F[CreateBlockStatus] =
     Metrics[F].timer("createProposal") {
       //We ensure that only the justifications given in the block are those
