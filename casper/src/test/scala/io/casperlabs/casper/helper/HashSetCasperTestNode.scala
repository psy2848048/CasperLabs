--- conflicted
+++ resolved
@@ -12,11 +12,8 @@
 import io.casperlabs.casper.consensus.{state, Block, Bond}
 import io.casperlabs.casper.finality.singlesweep.FinalityDetector
 import io.casperlabs.casper.util.execengine.ExecutionEngineServiceStub
-<<<<<<< HEAD
 import io.casperlabs.casper.validation.{Validation, ValidationImpl}
-=======
 import io.casperlabs.casper.util.CasperLabsProtocolVersions
->>>>>>> 6219ee03
 import io.casperlabs.catscontrib.TaskContrib._
 import io.casperlabs.catscontrib._
 import io.casperlabs.catscontrib.effect.implicits._
@@ -142,23 +139,13 @@
       faultToleranceThreshold: Float = 0f
   )(
       implicit scheduler: Scheduler
-<<<<<<< HEAD
-  ): TestNode[Effect] =
-    standaloneF[Effect](genesis, transforms, sk, storageSize, faultToleranceThreshold)(
-      ApplicativeError_[Effect, CommError],
-      Concurrent[Effect],
-      Par[Effect],
-      Timer[Effect],
-      ContextShift[Effect]
-    ).value.unsafeRunSync.right.get
-=======
   ): TestNode[Task] =
     standaloneF[Task](genesis, transforms, sk, storageSize, faultToleranceThreshold)(
       Concurrent[Task],
       Par[Task],
-      Timer[Task]
+      Timer[Task],
+      ContextShift[Task]
     ).unsafeRunSync
->>>>>>> 6219ee03
 
   def networkF[F[_]](
       sks: IndexedSeq[PrivateKey],
@@ -191,17 +178,10 @@
       faultToleranceThreshold,
       maybeMakeEE
     )(
-<<<<<<< HEAD
-      ApplicativeError_[Effect, CommError],
-      Concurrent[Effect],
-      Par[Effect],
-      Timer[Effect],
-      ContextShift[Effect]
-=======
       Concurrent[Task],
       Par[Task],
-      Timer[Task]
->>>>>>> 6219ee03
+      Timer[Task],
+      ContextShift[Task]
     )
 
   protected def initStorage[F[_]: Concurrent: Log: Metrics: ContextShift: Time]()
