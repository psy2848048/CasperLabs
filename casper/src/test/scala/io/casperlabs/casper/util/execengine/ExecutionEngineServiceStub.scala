package io.casperlabs.casper.util.execengine

import cats.data.NonEmptyList
import cats.Applicative
import cats.effect.Sync
import cats.implicits._
import com.google.protobuf.ByteString
import io.casperlabs.catscontrib.MonadThrowable
import io.casperlabs.casper
import io.casperlabs.casper.CasperMetricsSource
import io.casperlabs.casper.consensus.state.{Unit => _, _}
import io.casperlabs.casper.consensus.{Block, Bond}
import io.casperlabs.casper.util.{CasperLabsProtocol, ProtoUtil}
import io.casperlabs.casper.util.execengine.ExecEngineUtil.StateHash
import io.casperlabs.casper.validation.{Validation, ValidationImpl}
import io.casperlabs.crypto.Keys.PublicKey
import io.casperlabs.ipc._
import io.casperlabs.metrics.Metrics.MetricsNOP
import io.casperlabs.models.SmartContractEngineError
import io.casperlabs.shared.{Log, Time}
import io.casperlabs.smartcontracts.ExecutionEngineService
import io.casperlabs.storage.block._
import io.casperlabs.storage.dag._

import scala.concurrent.duration.FiniteDuration
import scala.util.Either

object ExecutionEngineServiceStub {
  type Bonds = Map[PublicKey, Long]

  import ExecEngineUtil.{MergeResult, TransformMap}

  implicit def functorRaiseInvalidBlock[F[_]: Sync] =
    casper.validation.raiseValidateErrorThroughApplicativeError[F]

<<<<<<< HEAD
  def validateBlockCheckpoint[F[_]: Sync: Log: BlockStorage: ExecutionEngineService: CasperLabsProtocol](
=======
  def merge[F[_]: MonadThrowable: BlockStorage](
      candidateParentBlocks: List[Block],
      dag: DagRepresentation[F]
  ): F[MergeResult[TransformMap, Block]] =
    NonEmptyList.fromList(candidateParentBlocks) map { blocks =>
      ExecEngineUtil.merge[F](blocks, dag).map(x => x: MergeResult[TransformMap, Block])
    } getOrElse {
      MergeResult.empty[TransformMap, Block].pure[F]
    }

  def validateBlockCheckpoint[F[_]: Sync: Log: BlockStorage: ExecutionEngineService: CasperLabsProtocolVersions](
>>>>>>> d90a92ee
      b: Block,
      dag: DagRepresentation[F]
  ): F[Either[Throwable, StateHash]] = {
    implicit val time = new Time[F] {
      override def currentMillis: F[Long]                   = 0L.pure[F]
      override def nanoTime: F[Long]                        = 0L.pure[F]
      override def sleep(duration: FiniteDuration): F[Unit] = Sync[F].unit
    }
    implicit val metrics    = new MetricsNOP[F]
    implicit val validation = new ValidationImpl[F]
    (for {
      parents <- ProtoUtil.unsafeGetParents[F](b)
      merged  <- ExecutionEngineServiceStub.merge[F](parents, dag)
      preStateHash <- ExecEngineUtil
                       .computePrestate[F](merged, rank = b.getHeader.rank, upgrades = Nil)
      effects <- ExecEngineUtil.effectsForBlock[F](b, preStateHash)
      _       <- Validation[F].transactions(b, preStateHash, effects)
    } yield ProtoUtil.postStateHash(b)).attempt
  }

  def mock[F[_]](
      runGenesisWithChainSpecFunc: (
          ChainSpec.GenesisConfig
      ) => F[Either[Throwable, GenesisResult]],
      upgradeFunc: (
          ByteString,
          ChainSpec.UpgradePoint,
          ProtocolVersion
      ) => F[Either[Throwable, UpgradeResult]],
      execFunc: (
          ByteString,
          Long,
          Seq[DeployItem],
          ProtocolVersion
      ) => F[Either[Throwable, Seq[DeployResult]]],
      commitFunc: (
          ByteString,
          Seq[TransformEntry]
      ) => F[Either[Throwable, ExecutionEngineService.CommitResult]],
      queryFunc: (ByteString, Key, Seq[String]) => F[Either[Throwable, Value]]
  ): ExecutionEngineService[F] = new ExecutionEngineService[F] {
    override def emptyStateHash: ByteString = ByteString.EMPTY
    override def runGenesis(
        genesisConfig: ChainSpec.GenesisConfig
    ): F[Either[Throwable, GenesisResult]] =
      runGenesisWithChainSpecFunc(genesisConfig)

    override def upgrade(
        prestate: ByteString,
        upgrade: ChainSpec.UpgradePoint,
        protocolVersion: ProtocolVersion
    ): F[Either[Throwable, UpgradeResult]] =
      upgradeFunc(prestate, upgrade, protocolVersion)

    override def exec(
        prestate: ByteString,
        blocktime: Long,
        deploys: Seq[DeployItem],
        protocolVersion: ProtocolVersion
    ): F[Either[Throwable, Seq[DeployResult]]] =
      execFunc(prestate, blocktime, deploys, protocolVersion)
    override def commit(
        prestate: ByteString,
        effects: Seq[TransformEntry],
        protocolVersion: ProtocolVersion
    ): F[Either[Throwable, ExecutionEngineService.CommitResult]] = commitFunc(prestate, effects)

    override def query(
        state: ByteString,
        baseKey: Key,
        path: Seq[String],
        protocolVersion: ProtocolVersion
    ): F[Either[Throwable, Value]] = queryFunc(state, baseKey, path)
  }

  def noOpApi[F[_]: Applicative](): ExecutionEngineService[F] =
    mock[F](
      (_) => GenesisResult().asRight[Throwable].pure[F],
      (_, _, _) => UpgradeResult().asRight[Throwable].pure[F],
      (_, _, _, _) => Seq.empty[DeployResult].asRight[Throwable].pure[F],
      (_, _) =>
        ExecutionEngineService
          .CommitResult(ByteString.EMPTY, Seq.empty[Bond])
          .asRight[Throwable]
          .pure[F],
      (_, _, _) =>
        Applicative[F]
          .pure[Either[Throwable, Value]](Left(new SmartContractEngineError("unimplemented")))
    )

}<|MERGE_RESOLUTION|>--- conflicted
+++ resolved
@@ -33,9 +33,6 @@
   implicit def functorRaiseInvalidBlock[F[_]: Sync] =
     casper.validation.raiseValidateErrorThroughApplicativeError[F]
 
-<<<<<<< HEAD
-  def validateBlockCheckpoint[F[_]: Sync: Log: BlockStorage: ExecutionEngineService: CasperLabsProtocol](
-=======
   def merge[F[_]: MonadThrowable: BlockStorage](
       candidateParentBlocks: List[Block],
       dag: DagRepresentation[F]
@@ -46,8 +43,7 @@
       MergeResult.empty[TransformMap, Block].pure[F]
     }
 
-  def validateBlockCheckpoint[F[_]: Sync: Log: BlockStorage: ExecutionEngineService: CasperLabsProtocolVersions](
->>>>>>> d90a92ee
+  def validateBlockCheckpoint[F[_]: Sync: Log: BlockStorage: ExecutionEngineService: CasperLabsProtocol](
       b: Block,
       dag: DagRepresentation[F]
   ): F[Either[Throwable, StateHash]] = {
