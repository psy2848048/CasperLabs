package io.casperlabs.casper

import cats.data.EitherT
import cats.effect.Sync
import cats.implicits._
import com.github.ghik.silencer.silent
import com.google.protobuf.ByteString
import io.casperlabs.blockstorage.BlockStorage
import io.casperlabs.casper.consensus.Block.{Justification, ProcessedDeploy}
import io.casperlabs.casper.consensus._
import io.casperlabs.casper.genesis.Genesis
import io.casperlabs.casper.genesis.contracts._
import io.casperlabs.casper.helper.HashSetCasperTestNode.Effect
import io.casperlabs.casper.helper._
import io.casperlabs.casper.scalatestcontrib._
import io.casperlabs.casper.util.{BondingUtil, ProtoUtil}
import io.casperlabs.catscontrib.TaskContrib.TaskOps
import io.casperlabs.crypto.Keys.PublicKey
import io.casperlabs.crypto.codec.Base16
import io.casperlabs.crypto.signatures.SignatureAlgorithm.Ed25519
import io.casperlabs.metrics.Metrics
import io.casperlabs.p2p.EffectsTestInstances.{LogStub, LogicalTime}
import io.casperlabs.shared.PathOps.RichPath
import io.casperlabs.shared.{FilesAPI, Log}
import io.casperlabs.storage.BlockMsgWithTransform
import monix.eval.Task
import monix.execution.Scheduler
import monix.execution.Scheduler.Implicits.global
import org.scalatest.{Assertion, FlatSpec, Matchers}

import scala.collection.immutable

/** Run tests using the TransportLayer. */
class TransportLayerCasperTest extends HashSetCasperTest with TransportLayerCasperTestNodeFactory

/** Run tests using the GossipService and co. */
class GossipServiceCasperTest extends HashSetCasperTest with GossipServiceCasperTestNodeFactory

/** Run tests against whatever kind of test node the inheriting sets up. */
@silent("match may not be exhaustive")
abstract class HashSetCasperTest extends FlatSpec with Matchers with HashSetCasperTestNodeFactory {

  import HashSetCasperTest._

  implicit val timeEff = new LogicalTime[Effect]

  private val (otherSk, _)                = Ed25519.newKeyPair
  private val (validatorKeys, validators) = (1 to 4).map(_ => Ed25519.newKeyPair).unzip
  //private val (ethPivKeys, ethPubKeys) = (1 to 4).map(_ => Secp256k1.newKeyPair).unzip
  //private val ethAddresses = ethPubKeys.map(pk => "0x" + Base16.encode(Keccak256.hash(pk.drop(1)).takeRight(20)))
  //private val wallets = ethAddresses.map(addr => PreWallet(addr, BigInt(10001)))
  private val wallets     = validators.map(key => PreWallet(key, BigInt(10001)))
  private val bonds       = createBonds(validators)
  private val minimumBond = 100L
  private val BlockMsgWithTransform(Some(genesis), transforms) =
    buildGenesis(wallets, bonds, minimumBond, Long.MaxValue, 0L)

  //put a new casper instance at the start of each
  //test since we cannot reset it
  behavior of "HashSetCasper"

  it should "accept deploys" in effectTest {
    val node = standaloneEff(genesis, transforms, validatorKeys.head)
    import node._
    implicit val timeEff = new LogicalTime[Effect]

    for {
      deploy <- ProtoUtil.basicDeploy[Effect]()
      _      <- MultiParentCasper[Effect].deploy(deploy)

      _      = logEff.infos.size should be(1)
      result = logEff.infos(0).contains("Received Deploy") should be(true)
      _      <- node.tearDown()
    } yield result
  }

  it should "not allow multiple threads to process the same block" in {
    val scheduler = Scheduler.fixedPool("three-threads", 3)
    val node =
      standaloneEff(genesis, transforms, validatorKeys.head)(scheduler)
    val casper = node.casperEff

    val testProgram = for {
      deploy <- ProtoUtil.basicDeploy[Effect]()
      _      <- casper.deploy(deploy)
      block  <- casper.createBlock.map { case Created(block) => block }
      result <- EitherT(
                 Task
                   .racePair(
                     casper.addBlock(block).value,
                     casper.addBlock(block).value
                   )
                   .flatMap {
                     case Left((statusA, running)) =>
                       running.join.map((statusA, _).tupled)

                     case Right((running, statusB)) =>
                       running.join.map((_, statusB).tupled)
                   }
               )
    } yield result

    val threadStatuses: (BlockStatus, BlockStatus) =
      testProgram.value.unsafeRunSync(scheduler).right.get

    threadStatuses should matchPattern { case (Processed, Valid) | (Valid, Processed) => }
    node.tearDown().value.unsafeRunSync
  }

  it should "create blocks based on deploys" in effectTest {
    val node            = standaloneEff(genesis, transforms, validatorKeys.head)
    implicit val casper = node.casperEff

    for {
      deploy <- ProtoUtil.basicDeploy[Effect]()
      _      <- MultiParentCasper[Effect].deploy(deploy)

      createBlockResult <- MultiParentCasper[Effect].createBlock
      Created(block)    = createBlockResult
      deploys           = block.body.get.deploys.flatMap(_.deploy)
      parents           = ProtoUtil.parentHashes(block)

      _ = parents should have size 1
      _ = parents.head shouldBe genesis.blockHash
      _ = deploys should have size 1
      _ = deploys.head shouldEqual deploy
      _ <- node.tearDown()
    } yield ()
  }

  it should "accept signed blocks" in effectTest {
    val node = standaloneEff(genesis, transforms, validatorKeys.head)
    import node._
    implicit val timeEff = new LogicalTime[Effect]

    for {
      deploy               <- ProtoUtil.basicDeploy[Effect]()
      _                    <- MultiParentCasper[Effect].deploy(deploy)
      createBlockResult    <- MultiParentCasper[Effect].createBlock
      Created(signedBlock) = createBlockResult
      _                    <- MultiParentCasper[Effect].addBlock(signedBlock)
      _                    = logEff.warns.isEmpty should be(true)
      dag                  <- MultiParentCasper[Effect].dag
      estimate             <- MultiParentCasper[Effect].estimator(dag)
      _                    = estimate shouldBe IndexedSeq(signedBlock.blockHash)
      _                    = node.tearDown()
    } yield ()
  }

  def deploysFromString(start: Long, strs: List[String]): List[Deploy] =
    strs.zipWithIndex.map(
      s => ProtoUtil.basicDeploy(start + s._2, ByteString.copyFromUtf8(s._1))
    )

  it should "be able to create a chain of blocks from different deploys" in effectTest {
    val node = standaloneEff(genesis, transforms, validatorKeys.head)
    import node._

    val start = System.currentTimeMillis()

    val deployDatas = deploysFromString(
      start,
      List(
        "contract @\"add\"(@x, @y, ret) = { ret!(x + y) }",
        "new unforgable in { @\"add\"!(5, 7, *unforgable) }"
      )
    )

    for {
      createBlockResult1 <- MultiParentCasper[Effect].deploy(deployDatas(0)) *> MultiParentCasper[
                             Effect
                           ].createBlock
      Created(signedBlock1) = createBlockResult1
      _                     <- MultiParentCasper[Effect].addBlock(signedBlock1)
      createBlockResult2 <- MultiParentCasper[Effect].deploy(deployDatas(1)) *> MultiParentCasper[
                             Effect
                           ].createBlock
      Created(signedBlock2) = createBlockResult2
      _                     <- MultiParentCasper[Effect].addBlock(signedBlock2)
      _                     = logEff.warns shouldBe empty
      _                     = ProtoUtil.parentHashes(signedBlock2) should be(Seq(signedBlock1.blockHash))
      dag                   <- MultiParentCasper[Effect].dag
      estimate              <- MultiParentCasper[Effect].estimator(dag)

      _ = estimate shouldBe IndexedSeq(signedBlock2.blockHash)
      _ <- node.tearDown()
    } yield ()
  }

  it should "allow multiple deploys in a single block" in effectTest {
    val node = standaloneEff(genesis, transforms, validatorKeys.head)
    import node._

    val startTime = System.currentTimeMillis()
    val source    = " for(@x <- @0){ @0!(x) } | @0!(0) "
    val deploys   = deploysFromString(startTime, List(source, source))

    for {
      _                 <- deploys.traverse_(MultiParentCasper[Effect].deploy(_))
      createBlockResult <- MultiParentCasper[Effect].createBlock
      Created(block)    = createBlockResult
      _                 <- MultiParentCasper[Effect].addBlock(block)
      result            <- MultiParentCasper[Effect].contains(block) shouldBeF true
      _                 <- node.tearDown()
    } yield result
  }

  it should "reject unsigned blocks" in effectTest {
    val node = standaloneEff(genesis, transforms, validatorKeys.head)
    import node._
    implicit val timeEff = new LogicalTime[Effect]

    for {
      basicDeployData <- ProtoUtil.basicDeploy[Effect]()
      createBlockResult <- MultiParentCasper[Effect].deploy(basicDeployData) *> MultiParentCasper[
                            Effect
                          ].createBlock
      Created(block) = createBlockResult
      invalidBlock   = block.withSignature(block.getSignature.withSig((ByteString.EMPTY)))
      _              <- MultiParentCasper[Effect].addBlock(invalidBlock) shouldBeF InvalidUnslashableBlock
      _              = logEff.warns.count(_.contains("because block signature")) should be(1)
      _              <- node.tearDownNode()
      result <- validateBlockStorage(node) { blockStorage =>
                 blockStorage.getBlockMessage(block.blockHash) shouldBeF None
               }
    } yield result
  }

  it should "not request invalid blocks from peers" in effectTest {
    val dummyContract =
      ByteString.readFrom(getClass.getResourceAsStream("/helloname.wasm"))

    val data0 = ProtoUtil.basicDeploy(1, dummyContract)
    val data1 = ProtoUtil.basicDeploy(2, dummyContract)

    for {
      nodes              <- networkEff(validatorKeys.take(2), genesis, transforms)
      List(node0, node1) = nodes.toList
      unsignedBlock <- (node0.casperEff.deploy(data0) *> node0.casperEff.createBlock)
                        .map {
                          case Created(block) =>
                            block.withSignature(
                              block.getSignature
                                .withSigAlgorithm("invalid")
                                .withSig(ByteString.EMPTY)
                            )
                        }
      _ <- node0.casperEff.addBlock(unsignedBlock)
      _ <- node1.clearMessages() //node1 misses this block

      signedBlock <- (node0.casperEff.deploy(data1) *> node0.casperEff.createBlock)
                      .map { case Created(block) => block }

      // NOTE: It won't actually include `data1` in the block because it still has `data0`.
      _ = signedBlock.getBody.deploys.map(_.getDeploy) should contain only (data0)

      _ <- node0.casperEff.addBlock(signedBlock)
      _ <- node1.receive() //receives block1; should not ask for block0

      _ <- node0.casperEff.contains(unsignedBlock) shouldBeF false
      _ <- node1.casperEff.contains(unsignedBlock) shouldBeF false

    } yield ()
  }

  it should "reject blocks not from bonded validators" in effectTest {
    val node = standaloneEff(genesis, transforms, otherSk)
    import node._
    implicit val timeEff = new LogicalTime[Effect]

    for {
      basicDeployData <- ProtoUtil.basicDeploy[Effect]()
      createBlockResult <- MultiParentCasper[Effect].deploy(basicDeployData) *> MultiParentCasper[
                            Effect
                          ].createBlock
      Created(signedBlock) = createBlockResult
      _                    <- MultiParentCasper[Effect].addBlock(signedBlock)
      _                    = exactly(1, logEff.warns) should include("Ignoring block")
      _                    <- node.tearDownNode()
      result <- validateBlockStorage(node) { blockStorage =>
                 blockStorage.getBlockMessage(signedBlock.blockHash) shouldBeF None
               }
    } yield result
  }

  it should "propose blocks it adds to peers" in effectTest {
    for {
      nodes                <- networkEff(validatorKeys.take(2), genesis, transforms)
      deploy               <- ProtoUtil.basicDeploy[Effect]()
      createBlockResult    <- nodes(0).casperEff.deploy(deploy) *> nodes(0).casperEff.createBlock
      Created(signedBlock) = createBlockResult
      _                    <- nodes(0).casperEff.addBlock(signedBlock)
      _                    <- nodes(1).receive()
      result               <- nodes(1).casperEff.contains(signedBlock) shouldBeF true
      _                    <- nodes.map(_.tearDownNode()).toList.sequence
      _ <- nodes.toList.traverse_[Effect, Assertion] { node =>
            validateBlockStorage(node) { blockStorage =>
              blockStorage
                .getBlockMessage(signedBlock.blockHash)
                .map(_.map(_.toProtoString)) shouldBeF Some(
                signedBlock.toProtoString
              )
            }(nodes(0).metricEff, nodes(0).logEff)
          }
    } yield result
  }

  it should "add a valid block from peer" in effectTest {
    for {
      nodes                      <- networkEff(validatorKeys.take(2), genesis, transforms)
      deploy                     <- ProtoUtil.basicDeploy[Effect]()
      createBlockResult          <- nodes(0).casperEff.deploy(deploy) *> nodes(0).casperEff.createBlock
      Created(signedBlock1Prime) = createBlockResult
      _                          <- nodes(0).casperEff.addBlock(signedBlock1Prime)
      _                          <- nodes(1).receive()
      _                          = nodes(1).logEff.infos.count(_ startsWith "Added") should be(1)
      result                     = nodes(1).logEff.warns.count(_ startsWith "Recording invalid block") should be(0)
      _                          <- nodes.map(_.tearDownNode()).toList.sequence
      _ <- nodes.toList.traverse_[Effect, Assertion] { node =>
            validateBlockStorage(node) { blockStorage =>
              blockStorage.getBlockMessage(signedBlock1Prime.blockHash) shouldBeF Some(
                signedBlock1Prime
              )
            }(nodes(0).metricEff, nodes(0).logEff)
          }
    } yield result
  }

  it should "handle multi-parent blocks correctly" in effectTest {
    for {
      nodes       <- networkEff(validatorKeys.take(2), genesis, transforms)
      deployData0 <- ProtoUtil.basicDeploy[Effect]()
      deployData1 <- ProtoUtil.basicDeploy[Effect]()
      deployData2 <- ProtoUtil.basicDeploy[Effect]()
      deploys = Vector(
        deployData0,
        deployData1,
        deployData2
      )
      createBlockResult0 <- nodes(0).casperEff.deploy(deploys(0)) *> nodes(0).casperEff.createBlock
      createBlockResult1 <- nodes(1).casperEff.deploy(deploys(1)) *> nodes(1).casperEff.createBlock
      Created(block0)    = createBlockResult0
      Created(block1)    = createBlockResult1
      _                  <- nodes(0).casperEff.addBlock(block0)
      _                  <- nodes(1).casperEff.addBlock(block1)
      _                  <- nodes(0).receive()
      _                  <- nodes(1).receive()
      _                  <- nodes(0).receive()
      _                  <- nodes(1).receive()

      //multiparent block joining block0 and block1 since they do not conflict
      multiparentCreateBlockResult <- nodes(0).casperEff
                                       .deploy(deploys(2)) *> nodes(0).casperEff.createBlock
      Created(multiparentBlock) = multiparentCreateBlockResult
      _                         <- nodes(0).casperEff.addBlock(multiparentBlock)
      _                         <- nodes(1).receive()

      _ = nodes(0).logEff.warns shouldBe empty
      _ = nodes(1).logEff.warns shouldBe empty
      _ = multiparentBlock.header.get.parentHashes.size shouldBe 2
      _ = nodes(0).casperEff.contains(multiparentBlock) shouldBeF true
      _ = nodes(1).casperEff.contains(multiparentBlock) shouldBeF true

      _ = nodes.foreach(_.tearDown())
    } yield ()
  }

  it should "not fail if the forkchoice changes after a bonding event" in {
    val localValidators = validatorKeys.take(3)
    val localBonds =
      localValidators.map(Ed25519.tryToPublic(_).get).zip(List(10L, 30L, 5000L)).toMap
    val BlockMsgWithTransform(Some(localGenesis), localTransforms) =
      buildGenesis(Nil, localBonds, 1L, Long.MaxValue, 0L)
    for {
      nodes <- networkEff(
                localValidators,
                localGenesis,
                localTransforms
              )

      (sk, pk)    = Ed25519.newKeyPair
      pkStr       = Base16.encode(pk)
      forwardCode = BondingUtil.bondingForwarderDeploy(pkStr, pkStr)
      bondingCode <- BondingUtil.faucetBondDeploy[Effect](50, "ed25519", pkStr, sk)(
                      Sync[Effect]
                    )
      forwardDeploy = ProtoUtil.sourceDeploy(
        forwardCode,
        System.currentTimeMillis()
      )
      bondingDeploy = ProtoUtil.sourceDeploy(
        bondingCode,
        forwardDeploy.getHeader.timestamp + 1
      )

      _                    <- nodes.head.casperEff.deploy(forwardDeploy)
      _                    <- nodes.head.casperEff.deploy(bondingDeploy)
      createBlockResult1   <- nodes.head.casperEff.createBlock
      Created(bondedBlock) = createBlockResult1

      bondedBlockStatus <- nodes.head.casperEff
                            .addBlock(bondedBlock)
      _ <- nodes(1).receive()
      _ <- nodes.head.receive()
      _ <- nodes(2).clearMessages() //nodes(2) misses bonding

      createBlockResult2 <- {
        val n = nodes(1)
        import n.casperEff._
        (ProtoUtil.basicDeploy[Effect]() >>= deploy) *> createBlock
      }
      Created(block2) = createBlockResult2
      status2         <- nodes(1).casperEff.addBlock(block2)
      _               <- nodes.head.receive()
      _               <- nodes(1).receive()
      _               <- nodes(2).clearMessages() //nodes(2) misses block built on bonding

      createBlockResult3 <- { //nodes(2) proposes a block
        val n = nodes(2)
        import n.casperEff._
        (ProtoUtil.basicDeploy[Effect]() >>= deploy) *> createBlock
      }
      Created(block3) = createBlockResult3
      status3         <- nodes(2).casperEff.addBlock(block3)
      _               <- nodes.toList.traverse_(_.receive())
      //Since weight of nodes(2) is higher than nodes(0) and nodes(1)
      //their fork-choice changes, thus the new validator
      //is no longer bonded

      createBlockResult4 <- { //nodes(0) proposes a new block
        val n = nodes.head
        import n.casperEff._
        (ProtoUtil.basicDeploy[Effect]() >>= deploy) *> createBlock
      }
      Created(block4) = createBlockResult4
      status4         <- nodes.head.casperEff.addBlock(block4)
      _               <- nodes.toList.traverse_(_.receive())

      _      = bondedBlockStatus shouldBe Valid
      _      = status2 shouldBe Valid
      _      = status3 shouldBe Valid
      result = status4 shouldBe Valid
      _      = nodes.foreach(_.logEff.warns shouldBe Nil)

      _ <- nodes.map(_.tearDown()).toList.sequence
    } yield result
  }

  it should "reject addBlock when there exist deploy by the same (user, millisecond timestamp) in the chain" in {
    for {
      nodes <- networkEff(validatorKeys.take(2), genesis, transforms)
      deployDatas <- (0L to 2L).toList
                      .traverse[Effect, Deploy](_ => ProtoUtil.basicDeploy[Effect]())
      deployPrim0 = deployDatas(1)
        .withHeader(
          deployDatas(1).getHeader
            .withTimestamp(deployDatas(0).getHeader.timestamp)
            .withAccountPublicKey(deployDatas(0).getHeader.accountPublicKey)
        ) // deployPrim0 has the same (user, millisecond timestamp) with deployDatas(0)
      createdBlockResult1 <- nodes(0).casperEff
                              .deploy(deployDatas(0)) *> nodes(0).casperEff.createBlock
      Created(signedBlock1) = createdBlockResult1
      _                     <- nodes(0).casperEff.addBlock(signedBlock1)
      _                     <- nodes(1).receive() // receive block1

      createBlockResult2 <- nodes(0).casperEff
                             .deploy(deployDatas(1)) *> nodes(0).casperEff.createBlock
      Created(signedBlock2) = createBlockResult2
      _                     <- nodes(0).casperEff.addBlock(signedBlock2)
      _                     <- nodes(1).receive() // receive block2

      createBlockResult3 <- nodes(0).casperEff
                             .deploy(deployDatas(2)) *> nodes(0).casperEff.createBlock
      Created(signedBlock3) = createBlockResult3
      _                     <- nodes(0).casperEff.addBlock(signedBlock3)
      _                     <- nodes(1).receive() // receive block3

      _ <- nodes(1).casperEff.contains(signedBlock3) shouldBeF true

      createBlockResult4 <- nodes(1).casperEff
                             .deploy(deployPrim0) *> nodes(1).casperEff.createBlock
      Created(signedBlock4) = createBlockResult4
      _ <- nodes(1).casperEff
            .addBlock(signedBlock4) // should succeed
      _ <- nodes(0).receive() // still receive signedBlock4

      result <- nodes(1).casperEff
                 .contains(signedBlock4) shouldBeF true // Invalid blocks are still added
      _ <- nodes(0).casperEff.contains(signedBlock4) shouldBeF (false)
      _ = nodes(0).logEff.warns
        .count(_ contains "found deploy by the same (user, millisecond timestamp) produced") shouldBe (1)
      _ <- nodes.map(_.tearDownNode()).toList.sequence

      _ = nodes.toList.traverse_[Effect, Assertion] { node =>
        validateBlockStorage(node) { blockStorage =>
          for {
            _ <- blockStorage.getBlockMessage(signedBlock1.blockHash) shouldBeF Some(signedBlock1)
            _ <- blockStorage.getBlockMessage(signedBlock2.blockHash) shouldBeF Some(signedBlock2)
            result <- blockStorage.getBlockMessage(signedBlock3.blockHash) shouldBeF Some(
                       signedBlock3
                     )
          } yield result
        }(nodes(0).metricEff, nodes(0).logEff)
      }
    } yield result
  }

  it should "ask peers for blocks it is missing" in effectTest {
    for {
      nodes <- networkEff(validatorKeys.take(3), genesis, transforms)
      deployDatas = deploysFromString(
        System.currentTimeMillis(),
        List("for(_ <- @1){ Nil } | @1!(1)", "@2!(2)")
      )

      createBlockResult1 <- nodes(0).casperEff
                             .deploy(deployDatas(0)) *> nodes(0).casperEff.createBlock
      Created(signedBlock1) = createBlockResult1

      _ <- nodes(0).casperEff.addBlock(signedBlock1)
      _ <- nodes(1).receive()
      _ <- nodes(2).clearMessages() //nodes(2) misses this block

      createBlockResult2 <- nodes(0).casperEff
                             .deploy(deployDatas(1)) *> nodes(0).casperEff.createBlock
      Created(signedBlock2) = createBlockResult2

      _ <- nodes(0).casperEff.addBlock(signedBlock2)
      _ <- nodes(1).receive() //receives block2
      _ <- nodes(2).receive() //receives block2; asks for block1
      _ <- nodes(1).receive() //receives request for block1; sends block1
      _ <- nodes(2).receive() //receives block1; adds both block1 and block2

      _ <- nodes(2).casperEff.contains(signedBlock1) shouldBeF true
      _ <- nodes(2).casperEff.contains(signedBlock2) shouldBeF true
      // TransportLayer gets 1 block, 1 is missing. GossipService gets 1 hash, 2 block missing.
      _ = nodes(2).logEff.infos
        .count(_ startsWith "Requested missing block") should (be >= 1 and be <= 2)
      // TransportLayer controlled by .receive calls, only node(1) responds. GossipService has unlimited retrieve, goes to node(0).
      result = (0 to 1)
        .flatMap(nodes(_).logEff.infos)
        .count(
          s => (s startsWith "Received request for block") && (s endsWith "Response sent.")
        ) should be >= 1

      _ <- nodes.map(_.tearDownNode()).toList.sequence
      _ <- nodes.toList.traverse_[Effect, Assertion] { node =>
            validateBlockStorage(node) { blockStorage =>
              for {
                _ <- blockStorage.getBlockMessage(signedBlock1.blockHash) shouldBeF Some(
                      signedBlock1
                    )
                result <- blockStorage.getBlockMessage(signedBlock2.blockHash) shouldBeF Some(
                           signedBlock2
                         )
              } yield result
            }(nodes(0).metricEff, nodes(0).logEff)
          }
    } yield result
  }

  /*
   *   DAG Looks like this:
   *
   *              h1
   *             /  \
   *            g1   g2
   *            |  X |
   *            f1   f2
   *             \  /
   *              e1
   *              |
   *              d1
   *             /  \
   *            c1   c2
   *            |  X |
   *            b1   b2
   *            |  X |
   *            a1   a2
   *             \  /
   *           genesis
   *
   *  f2 has in its justifications list c2. This should be handled properly.
   *
   */
  it should "ask peers for blocks it is missing and add them" in effectTest {
    //TODO: figure out a way to get wasm into deploys for tests
    object makeDeployA {
      private val accountPk = ProtoUtil.randomAccountAddress()
      def apply(): Deploy = synchronized {
        ProtoUtil.basicDeploy(
          System.currentTimeMillis(),
          ByteString.copyFromUtf8("A"),
          accountPk
        )
      }
    }

    object makeDeployB {
      private val accountPk = ProtoUtil.randomAccountAddress()
      def apply(): Deploy = synchronized {
        ProtoUtil.basicDeploy(
          System.currentTimeMillis(),
          ByteString.copyFromUtf8("B"),
          accountPk
        )
      }
    }

    /** Create a block from a deploy and add it on that node. */
    def deploy(node: HashSetCasperTestNode[Effect], dd: Deploy): Effect[Block] =
      for {
        _                     <- node.casperEff.deploy(dd)
        Created(signedBlock1) <- node.casperEff.createBlock
        _                     <- node.casperEff.addBlock(signedBlock1)
      } yield signedBlock1

    /** nodes 0 and 1 create blocks in parallel; node 2 misses both, e.g. a1 and a2. */
    def stepSplit(nodes: Seq[HashSetCasperTestNode[Effect]]) =
      for {
        _ <- deploy(nodes(0), makeDeployA())
        _ <- deploy(nodes(1), makeDeployB())

        _ <- nodes(0).receive()
        _ <- nodes(1).receive()
        _ <- nodes(2).clearMessages() //nodes(2) misses this block
      } yield ()

    /** node 0 creates a block; node 1 gets it but node 2 doesn't. */
    def stepSingle(nodes: Seq[HashSetCasperTestNode[Effect]]) =
      for {
        _ <- deploy(nodes(0), makeDeployA())

        _ <- nodes(0).receive()
        _ <- nodes(1).receive()
        _ <- nodes(2).clearMessages() //nodes(2) misses this block
      } yield ()

    def propagate(nodes: Seq[HashSetCasperTestNode[Effect]]) =
      for {
        _ <- nodes(0).receive()
        _ <- nodes(1).receive()
        _ <- nodes(2).receive()
      } yield ()

    for {
      nodes <- networkEff(validatorKeys.take(3), genesis, transforms)

      _ <- stepSplit(nodes) // blocks a1 a2
      _ <- stepSplit(nodes) // blocks b1 b2
      _ <- stepSplit(nodes) // blocks c1 c2

      _ <- stepSingle(nodes) // block d1
      _ <- stepSingle(nodes) // block e1

      _ <- stepSplit(nodes) // blocks f1 f2
      _ <- stepSplit(nodes) // blocks g1 g2

      // this block will be propagated to all nodes and force nodes(2) to ask for missing blocks.
      br <- deploy(nodes(0), makeDeployA()) // block h1

      // node(0) just created this block, so it should have it.
      _ <- nodes(0).casperEff.contains(br) shouldBeF true
      // Let every node get everything.
      _ <- List.fill(22)(propagate(nodes)).toList.sequence
      // By now node(2) should have received all dependencies and added block h1
      _ <- nodes(2).casperEff.contains(br) shouldBeF true
      // And if we create one more block on top of h1 it should be the only parent.
      nr <- deploy(nodes(2), makeDeployA())
      _ = nr.header.get.parentHashes.map(PrettyPrinter.buildString) shouldBe Seq(
        PrettyPrinter.buildString(br.blockHash)
      )

      _ <- nodes.map(_.tearDownNode()).toList.sequence
    } yield ()
  }

  it should "adding equivocation blocks" in effectTest {
    for {
      nodes <- networkEff(validatorKeys.take(2), genesis, transforms)

      // Creates a pair that constitutes equivocation blocks
      basicDeployData0 <- ProtoUtil.basicDeploy[Effect]()
      createBlockResult1 <- nodes(0).casperEff
                             .deploy(basicDeployData0) *> nodes(0).casperEff.createBlock
      Created(signedBlock1) = createBlockResult1
      basicDeployData1      <- ProtoUtil.basicDeploy[Effect]()
      createBlockResult1Prime <- nodes(0).casperEff
                                  .deploy(basicDeployData1) *> nodes(0).casperEff.createBlock
      Created(signedBlock1Prime) = createBlockResult1Prime

      _ <- nodes(0).casperEff.addBlock(signedBlock1)
      _ <- nodes(1).receive()
      _ <- nodes(0).casperEff.addBlock(signedBlock1Prime)
      _ <- nodes(1).receive()

      _ <- nodes(1).casperEff.contains(signedBlock1) shouldBeF true
      result <- nodes(1).casperEff
                 .contains(signedBlock1Prime) shouldBeF true // we still add the equivocated block to dag

      _ <- nodes(0).tearDownNode()
      _ <- nodes(1).tearDownNode()
      _ <- validateBlockStorage(nodes(1)) { blockStorage =>
            for {
<<<<<<< HEAD
              _ <- blockStorage.getBlockMessage(signedBlock1.blockHash) shouldBeF Some(signedBlock1)
=======
              _      <- blockStorage.getBlockMessage(signedBlock1.blockHash) shouldBeF Some(signedBlock1)
              result <- blockStorage.getBlockMessage(signedBlock1Prime.blockHash) shouldBeF None
            } yield result
          }(nodes(0).metricEff, nodes(0).logEff)
    } yield result
  }

  // See [[/docs/casper/images/minimal_equivocation_neglect.png]] but cross out genesis block
  it should "not ignore equivocation blocks that are required for parents of proper nodes" in effectTest {
    for {
      nodes <- networkEff(validatorKeys.take(3), genesis, transforms)
      deployDatas <- (0L to 5L).toList
                      .traverse[Effect, Deploy](_ => ProtoUtil.basicDeploy[Effect]())

      // Creates a pair that constitutes equivocation blocks.
      createBlockResult1 <- nodes(0).casperEff
                             .deploy(deployDatas(0)) *> nodes(0).casperEff.createBlock
      Created(signedBlock1) = createBlockResult1
      // Create a 2nd block without storing the 1st, so they have the same parent.
      createBlockResult1Prime <- nodes(0).casperEff
                                  .deploy(deployDatas(1)) *> nodes(0).casperEff.createBlock
      Created(signedBlock1Prime) = createBlockResult1Prime

      // NOTE: Adding a block created (but not stored) by node(0) directly to node(1)
      // is not something you can normally achieve with gossiping.
      _ <- nodes(1).casperEff.addBlock(signedBlock1)
      _ <- nodes(0).clearMessages() //nodes(0) misses this block
      _ <- nodes(2).clearMessages() //nodes(2) misses this block

      _ <- nodes(0).casperEff.addBlock(signedBlock1Prime)
      _ <- nodes(2).receive()
      _ <- nodes(1).clearMessages() //nodes(1) misses this block

      _ <- nodes(1).casperEff.contains(signedBlock1) shouldBeF true
      _ <- nodes(2).casperEff.contains(signedBlock1) shouldBeF false

      _ <- nodes(1).casperEff.contains(signedBlock1Prime) shouldBeF false
      _ <- nodes(2).casperEff.contains(signedBlock1Prime) shouldBeF true

      // Now that node(1) and node(2) have different blocks, they each create one on top of theirs.
      createBlockResult2 <- nodes(1).casperEff
                             .deploy(deployDatas(2)) *> nodes(1).casperEff.createBlock
      Created(signedBlock2) = createBlockResult2
      createBlockResult3 <- nodes(2).casperEff
                             .deploy(deployDatas(3)) *> nodes(2).casperEff.createBlock
      Created(signedBlock3) = createBlockResult3

      _ <- nodes(2).casperEff.addBlock(signedBlock3)
      _ <- nodes(1).casperEff.addBlock(signedBlock2)
      _ <- nodes(2).clearMessages() //nodes(2) ignores block2
      _ <- nodes(1).receive() // receives block3; asks for block1'
      _ <- nodes(2).receive() // receives request for block1'; sends block1'
      _ <- nodes(1).receive() // receives block1'; adds both block3 and block1'

      // node(1) should have both block2 and block3 at this point and recognize the equivocation.
      // Because node(1) will also see that the signedBlock3 is building on top of signedBlock1Prime,
      //it should download signedBlock1Prime as an `AdmissibleEquivocation`; otherwise if it didn't
      // have an offspring it would be an `IgnorableEquivocation` and dropped.
      _ <- nodes(1).casperEff.contains(signedBlock3) shouldBeF true
      _ <- nodes(1).casperEff.contains(signedBlock1Prime) shouldBeF true

      createBlockResult4 <- nodes(1).casperEff
                             .deploy(deployDatas(4)) *> nodes(1).casperEff.createBlock
      Created(signedBlock4) = createBlockResult4
      _                     <- nodes(1).casperEff.addBlock(signedBlock4)

      // Node 1 should contain both blocks constituting the equivocation
      _ <- nodes(1).casperEff.contains(signedBlock1) shouldBeF true
      _ <- nodes(1).casperEff.contains(signedBlock1Prime) shouldBeF true

      _ <- nodes(1).casperEff
            .contains(signedBlock4) shouldBeF false // Since we have enough evidence that it is equivocation, we no longer add it to dag.

      _ = nodes(1).logEff.infos.count(_ contains "Added admissible equivocation") should be(1)
      _ = nodes(2).logEff.warns.size should be(0)
      _ = nodes(1).logEff.warns.size should be(1)
      _ = nodes(0).logEff.warns.size should be(0)

      _ <- nodes(1).casperEff
            .normalizedInitialFault(ProtoUtil.weightMap(genesis)) shouldBeF 1f / (1f + 3f + 5f + 7f)
      _ <- nodes.map(_.tearDownNode()).toList.sequence

      _ <- validateBlockStorage(nodes(0)) { blockStorage =>
            for {
              _ <- blockStorage.getBlockMessage(signedBlock1.blockHash) shouldBeF None
>>>>>>> 0f4aff5f
              result <- blockStorage.getBlockMessage(signedBlock1Prime.blockHash) shouldBeF Some(
                         signedBlock1Prime
                       )
            } yield result
          }(nodes(0).metricEff, nodes(0).logEff)
    } yield result
  }

  it should "not ignore adding equivocation blocks when a child is revealed later" in effectTest {
    for {
      nodes <- networkEff(validatorKeys.take(2), genesis, transforms)

      makeDeploy = (n: Int) => {
        for {
          deploy         <- ProtoUtil.basicDeploy[Effect]()
          result         <- nodes(n).casperEff.deploy(deploy) *> nodes(n).casperEff.createBlock
          Created(block) = result
        } yield block
      }

      // Creates a pair that constitutes equivocation blocks
      block1      <- makeDeploy(0)
      block1Prime <- makeDeploy(0)

      _ <- nodes(0).casperEff.addBlock(block1) shouldBeF Valid
      _ <- nodes(0).casperEff.addBlock(block1Prime) shouldBeF EquivocatedBlock
      _ <- nodes(1).clearMessages()
      _ <- nodes(1).casperEff.addBlock(block1Prime) shouldBeF Valid
      _ <- nodes(0).receive()

      _ <- nodes(0).casperEff.contains(block1) shouldBeF true
      _ <- nodes(0).casperEff.contains(block1Prime) shouldBeF true

      block2Prime <- makeDeploy(1)
      _           <- nodes(1).casperEff.addBlock(block2Prime) shouldBeF Valid
      _           <- nodes(0).receive()
      // Process dependencies
      _ <- nodes(1).receive()
      _ <- nodes(0).receive()

      _ <- nodes(0).casperEff.contains(block2Prime) shouldBeF true
      _ <- nodes(0).casperEff.contains(block1Prime) shouldBeF true

      _ <- nodes.toList.traverse(_.tearDown())
    } yield ()
  }

  it should "reject blocks that include a invalid block pointer" in effectTest {
    for {
      nodes           <- networkEff(validatorKeys.take(3), genesis, transforms)
      deploys         <- (1L to 6L).toList.traverse(_ => ProtoUtil.basicDeploy[Effect]())
      deploysWithCost = deploys.map(d => ProcessedDeploy(deploy = Some(d))).toIndexedSeq

      createBlockResult <- nodes(0).casperEff
                            .deploy(deploys(0)) *> nodes(0).casperEff.createBlock
      Created(signedBlock) = createBlockResult
      signedInvalidBlock = BlockUtil.resignBlock(
        signedBlock.withHeader(signedBlock.getHeader.withValidatorBlockSeqNum(-2)),
        nodes(0).validatorId.privateKey
      ) // Invalid seq num

      // This is going to be signed by node(1)
      blockWithInvalidJustification <- buildBlockWithInvalidJustification(
                                        nodes,
                                        deploysWithCost,
                                        signedInvalidBlock
                                      )

      // Adding the block that only refers to an invalid node as justification; it will not send notifications.
      _ <- nodes(1).casperEff
            .addBlock(blockWithInvalidJustification)
      _ <- nodes(0)
            .clearMessages() // nodes(0) rejects normal adding process for blockThatPointsToInvalidBlock

      // NOTE: Disabled the following code becasue it relies on the TransportLayer message types.
      // signedInvalidBlockPacketMessage = packet(
      //   nodes(0).local,
      //   transport.Block,
      //   signedInvalidBlock.toByteString
      // )
      // _ <- nodes(0).transportLayerEff.send(nodes(1).local, signedInvalidBlockPacketMessage)
      // _ <- nodes(1).receive() // receives signedInvalidBlock; attempts to add both blocks
      // NOTE: Instead of the above let's just add it directly to node(1); node(0) doesn't have this block.
      _ <- nodes(1).casperEff
            .addBlock(signedInvalidBlock)

      _ = nodes(1).logEff.warns.count(_ startsWith "Recording invalid block") should be(1)
      _ <- nodes(1).casperEff.contains(signedInvalidBlock) shouldBeF false
      _ <- nodes.map(_.tearDown()).toList.sequence
    } yield ()
  }

  it should "handle a long chain of block requests appropriately" in effectTest {
    for {
      nodes <- networkEff(
                validatorKeys.take(2),
                genesis,
                transforms,
                storageSize = 1024L * 1024 * 10
              )

      _ <- (1L to 10L).toList.traverse_[Effect, Unit] { _ =>
            for {
              deploy <- ProtoUtil.basicDeploy[Effect]()
              createBlockResult <- nodes(0).casperEff
                                    .deploy(deploy) *> nodes(0).casperEff.createBlock
              Created(block) = createBlockResult

              _ <- nodes(0).casperEff.addBlock(block)
              _ <- nodes(1).clearMessages() //nodes(1) misses this block
            } yield ()
          }
      deployData10 <- ProtoUtil.basicDeploy[Effect]()
      createBlock11Result <- nodes(0).casperEff.deploy(deployData10) *> nodes(
                              0
                            ).casperEff.createBlock
      Created(block11) = createBlock11Result
      _                <- nodes(0).casperEff.addBlock(block11)

      // Cycle of requesting and passing blocks until block #9 from nodes(0) to nodes(1)
      _ <- (0 to 8).toList.traverse_[Effect, Unit] { _ =>
            nodes(1).receive().void *> nodes(0).receive().void
          }

      // We simulate a network failure here by not allowing block #10 to get passed to nodes(1)
      // And then we assume fetchDependencies eventually gets called
      _ <- nodes(1).casperEff.fetchDependencies
      _ <- nodes(0).receive()

      reqCnt = nodes(1).logEff.infos.count(_ startsWith "Requested missing block")
      _      = reqCnt should be >= 10 // TransportLayer
      _      = reqCnt should be <= 11 // GossipService

      resCnt = nodes(0).logEff.infos.count(
        s => (s startsWith "Received request for block") && (s endsWith "Response sent.")
      )
      _ = resCnt shouldBe reqCnt

      _ <- nodes.map(_.tearDown()).toList.sequence
    } yield ()
  }

  it should "create valid block when receives an invalid block" in effectTest {
    for {
      nodes <- networkEff(
                validatorKeys.take(2),
                genesis,
                transforms
              )
      deployData1 <- ProtoUtil.basicDeploy[Effect]()
      createBlock1Result <- nodes(0).casperEff
                             .deploy(deployData1) *> nodes(0).casperEff.createBlock
      Created(block1) = createBlock1Result
      invalidBlock1 = BlockUtil.resignBlock(
        block1.withHeader(block1.getHeader.withTimestamp(Long.MaxValue)),
        nodes(0).validatorId.privateKey
      )
      _ <- nodes(0).casperEff.addBlock(invalidBlock1)
      _ = nodes(0).logEff.warns.count(_ startsWith "Recording invalid block") should be(1)
      // nodes(0) won't send invalid blocks
      _ <- nodes(1).receive()
      _ <- nodes(1).casperEff
            .contains(invalidBlock1) shouldBeF false
      // we manually add this invalid block to node1
      _ <- nodes(1).casperEff.addBlock(invalidBlock1)
      _ <- nodes(1).casperEff
            .contains(invalidBlock1) shouldBeF false
      deployData2 <- ProtoUtil.basicDeploy[Effect]()
      createBlock2Result <- nodes(1).casperEff
                             .deploy(deployData2) *> nodes(1).casperEff.createBlock
      Created(block2) = createBlock2Result
      _               <- nodes(1).casperEff.addBlock(block2)
      _               <- nodes(0).receive()
      _               <- nodes.map(_.tearDownNode()).toList.sequence
      _ <- nodes.toList.traverse_[Effect, Assertion] { node =>
            validateBlockStorage(node) { blockStorage =>
              for {
                _      <- blockStorage.getBlockMessage(invalidBlock1.blockHash) shouldBeF None
                result <- blockStorage.getBlockMessage(block2.blockHash) shouldBeF Some(block2)
              } yield result
            }(nodes(0).metricEff, nodes(0).logEff)
          }
    } yield ()
  }

  it should "increment last finalized block as appropriate in round robin" in effectTest {
    val stake      = 10L
    val equalBonds = validators.map(_ -> stake).toMap
    val BlockMsgWithTransform(Some(genesisWithEqualBonds), transformsWithEqualBonds) =
      buildGenesis(Seq.empty, equalBonds, 1L, Long.MaxValue, 0L)

    def checkLastFinalizedBlock(
        node: HashSetCasperTestNode[Effect],
        expected: Block
    )(implicit pos: org.scalactic.source.Position): Effect[Unit] =
      node.casperEff.lastFinalizedBlock map { block =>
        PrettyPrinter.buildString(block) shouldBe PrettyPrinter.buildString(expected)
        ()
      }

    for {
      nodes <- networkEff(
                validatorKeys.take(3),
                genesisWithEqualBonds,
                transformsWithEqualBonds,
                faultToleranceThreshold = 0f // With equal bonds this should allow the final block to move as expected.
              )
      deployDatas <- (1L to 10L).toList.traverse(_ => ProtoUtil.basicDeploy[Effect]())

      Created(block1) <- nodes(0).casperEff
                          .deploy(deployDatas(0)) *> nodes(0).casperEff.createBlock
      _ <- nodes(0).casperEff.addBlock(block1)
      _ <- nodes(1).receive()
      _ <- nodes(2).receive()

      Created(block2) <- nodes(1).casperEff
                          .deploy(deployDatas(1)) *> nodes(1).casperEff.createBlock
      _ <- nodes(1).casperEff.addBlock(block2)
      _ <- nodes(0).receive()
      _ <- nodes(2).receive()

      Created(block3) <- nodes(2).casperEff
                          .deploy(deployDatas(2)) *> nodes(2).casperEff.createBlock
      _ <- nodes(2).casperEff.addBlock(block3)
      _ <- nodes(0).receive()
      _ <- nodes(1).receive()

      Created(block4) <- nodes(0).casperEff
                          .deploy(deployDatas(3)) *> nodes(0).casperEff.createBlock
      _ <- nodes(0).casperEff.addBlock(block4)
      _ <- nodes(1).receive()
      _ <- nodes(2).receive()

      Created(block5) <- nodes(1).casperEff
                          .deploy(deployDatas(4)) *> nodes(1).casperEff.createBlock
      _ <- nodes(1).casperEff.addBlock(block5)
      _ <- nodes(0).receive()
      _ <- nodes(2).receive()

      Created(block6) <- nodes(2).casperEff
                          .deploy(deployDatas(5)) *> nodes(2).casperEff.createBlock
      _ <- nodes(2).casperEff.addBlock(block6)
      _ <- nodes(0).receive()
      _ <- nodes(1).receive()

      _                <- checkLastFinalizedBlock(nodes(0), block1)
      deployBufferSize <- nodes(0).deployBufferEff.sizePendingOrProcessed()
      _                = deployBufferSize should be(1)

      Created(block7) <- nodes(0).casperEff
                          .deploy(deployDatas(6)) *> nodes(0).casperEff.createBlock
      _ <- nodes(0).casperEff.addBlock(block7)
      _ <- nodes(1).receive()
      _ <- nodes(2).receive()

      _                <- checkLastFinalizedBlock(nodes(0), block2)
      deployBufferSize <- nodes(0).deployBufferEff.sizePendingOrProcessed()
      _                = deployBufferSize should be(2) // deploys contained in block 4 and block 7

      Created(block8) <- nodes(1).casperEff
                          .deploy(deployDatas(7)) *> nodes(1).casperEff.createBlock
      _ <- nodes(1).casperEff.addBlock(block8)
      _ <- nodes(0).receive()
      _ <- nodes(2).receive()

      _                <- checkLastFinalizedBlock(nodes(0), block3)
      deployBufferSize <- nodes(0).deployBufferEff.sizePendingOrProcessed()
      _                = deployBufferSize should be(2) // deploys contained in block 4 and block 7

      Created(block9) <- nodes(2).casperEff
                          .deploy(deployDatas(8)) *> nodes(2).casperEff.createBlock
      _ <- nodes(2).casperEff.addBlock(block9)
      _ <- nodes(0).receive()
      _ <- nodes(1).receive()

      _                <- checkLastFinalizedBlock(nodes(0), block4)
      deployBufferSize <- nodes(0).deployBufferEff.sizePendingOrProcessed()
      _                = deployBufferSize should be(1) // deploys contained in block 7

      Created(block10) <- nodes(0).casperEff
                           .deploy(deployDatas(9)) *> nodes(0).casperEff.createBlock
      _ <- nodes(0).casperEff.addBlock(block10)
      _ <- nodes(1).receive()
      _ <- nodes(2).receive()

      _                <- checkLastFinalizedBlock(nodes(0), block5)
      deployBufferSize <- nodes(0).deployBufferEff.sizePendingOrProcessed()
      _                = deployBufferSize should be(2) // deploys contained in block 7 and block 10

      _ <- nodes.map(_.tearDown()).toList.sequence
    } yield ()
  }

  it should "fail when deploying with insufficient gas" in effectTest {
    val node = standaloneEff(genesis, transforms, validatorKeys.head)
    import node._
    implicit val timeEff = new LogicalTime[Effect]

    for {
      deploy <- ProtoUtil.basicDeploy[Effect]().map { d =>
                 d.withBody(
                   d.getBody.withPayment(
                     Deploy.Code().withWasm(ByteString.copyFromUtf8("some payment code"))
                   )
                 )
               }
      _                 <- node.casperEff.deploy(deploy)
      createBlockResult <- MultiParentCasper[Effect].createBlock
      Created(block)    = createBlockResult
    } yield {
      cancelUntilFixed("FIXME: Implement cost accounting!")
      //assert(block.body.get.deploys.head.isError)
    }
  }

  it should "succeed if given enough gas for deploy" in effectTest {
    val node = standaloneEff(genesis, transforms, validatorKeys.head)
    import node._
    implicit val timeEff = new LogicalTime[Effect]

    for {
      deploy <- ProtoUtil.basicDeploy[Effect]()
      _      <- node.casperEff.deploy(deploy)

      createBlockResult <- MultiParentCasper[Effect].createBlock
      Created(block)    = createBlockResult
    } yield assert(!block.body.get.deploys.head.isError)
  }

  it should "put orphaned deploys back into the pending deploy buffer" in effectTest {
    // Make a network where we don't validate nonces, I just want the merge conflict.
    for {
      nodes <- networkEff(
                validatorKeys.take(2),
                genesis,
                transforms,
                maybeMakeEE =
                  Some(HashSetCasperTestNode.simpleEEApi[Effect](_, generateConflict = true))
              )

      deployA          <- ProtoUtil.basicDeploy[Effect]()
      _                <- nodes(0).casperEff.deploy(deployA)
      createA          <- nodes(0).casperEff.createBlock
      Created(blockA)  = createA
      _                <- nodes(0).casperEff.addBlock(blockA) shouldBeF Valid
      processedDeploys <- nodes(0).deployBufferEff.readProcessed
      _                = processedDeploys should contain(deployA)

      deployB         <- ProtoUtil.basicDeploy[Effect]()
      _               <- nodes(1).casperEff.deploy(deployB)
      createB         <- nodes(1).casperEff.createBlock
      Created(blockB) = createB
      // nodes(1) should have more weight then nodes(0) so it should take over
      _              <- nodes(0).casperEff.addBlock(blockB) shouldBeF Valid
      pendingDeploys <- nodes(0).deployBufferEff.readPending
      _              = pendingDeploys should contain(deployA)
      _              <- nodes.map(_.tearDown()).toList.sequence
    } yield ()
  }

  it should "not execute deploys which are already in the past" in effectTest {
    val node =
      standaloneEff(genesis, transforms, validatorKeys.head, faultToleranceThreshold = -1.0f)
    for {
      deploy          <- ProtoUtil.basicDeploy[Effect]()
      _               <- node.casperEff.deploy(deploy)
      create1         <- node.casperEff.createBlock
      Created(block1) = create1
      _               <- node.casperEff.addBlock(block1) shouldBeF Valid

      // Should be finalized, so not stop it appearing again as pending.
      processedDeploys <- node.deployBufferEff.readProcessed
      _                = processedDeploys shouldBe empty

      // Should be able to enquee the deploy again.
      _               <- node.casperEff.deploy(deploy)
      pendingDeploys1 <- node.deployBufferEff.readPending
      _               = pendingDeploys1 should not be empty

      // Should not put it in a block.
      createB <- node.casperEff.createBlock
      _       = createB shouldBe CreateBlockStatus.noNewDeploys

      // Should discard the deploy.
      pendingDeploys2 <- node.deployBufferEff.readPending
      _               = pendingDeploys2 shouldBe empty

      _ <- node.tearDown()
    } yield ()
  }

  it should "not merge blocks which have the same deploy in their history" in effectTest {
    // Make a network where we don't validate nonces, I just want the merge conflict.
    for {
      nodes <- networkEff(
                validatorKeys.take(2),
                genesis,
                transforms
              )

      deployA          <- ProtoUtil.basicDeploy[Effect]()
      _                <- nodes(0).casperEff.deploy(deployA)
      createA0         <- nodes(0).casperEff.createBlock
      Created(blockA0) = createA0
      _                <- nodes(0).casperEff.addBlock(blockA0) shouldBeF Valid

      _                <- nodes(1).casperEff.deploy(deployA)
      createA1         <- nodes(1).casperEff.createBlock
      Created(blockA1) = createA1
      _                <- nodes(1).casperEff.addBlock(blockA1) shouldBeF Valid

      // Tell nodes(1) about the block from nodes(0) which has the same deploy.
      _ <- nodes(1).casperEff.addBlock(blockA0) shouldBeF Valid

      // Try to build a new block on top of both, they shouldn't merge.
      deployB          <- ProtoUtil.basicDeploy[Effect]()
      _                <- nodes(1).casperEff.deploy(deployB)
      createB1         <- nodes(1).casperEff.createBlock
      Created(blockB1) = createB1

      // nodes(1) has more weight then nodes(0)
      _ = blockB1.getHeader.parentHashes should have size 1
      _ = blockB1.getHeader.parentHashes.head shouldBe blockA1.blockHash

      _ <- nodes.map(_.tearDown()).toList.sequence
    } yield ()
  }

  it should "return NoNewDeploys status if there are no deploys to put into the block after executing contracts" in effectTest {
    val node = standaloneEff(genesis, transforms, validatorKeys.head)
    import node._

    val deploy = ProtoUtil.basicDeploy(timestamp = 1L)

    for {
      Created(block) <- node.casperEff.deploy(deploy) *> MultiParentCasper[Effect].createBlock
      _              <- MultiParentCasper[Effect].addBlock(block)
      _              <- MultiParentCasper[Effect].createBlock shouldBeF io.casperlabs.casper.NoNewDeploys
    } yield ()
  }

  it should "only execute the next deploy per account in one proposal" in effectTest {
    val node             = standaloneEff(genesis, transforms, validatorKeys.head)
    implicit val timeEff = new LogicalTime[Effect]

    def propose() =
      for {
        create         <- node.casperEff.createBlock
        Created(block) = create
        _              <- node.casperEff.addBlock(block)
      } yield block

    for {
      deploy1 <- ProtoUtil.basicDeploy[Effect]()
      deploy2 <- ProtoUtil.basicDeploy[Effect]()
      _       <- node.casperEff.deploy(deploy1)
      _       <- node.casperEff.deploy(deploy2)

      block1           <- propose()
      _                = block1.getBody.deploys.map(_.getDeploy) should contain only (deploy1)
      processedDeploys <- node.deployBufferEff.readProcessed
      pendingDeploys   <- node.deployBufferEff.readPending
      _                = processedDeploys should contain only (deploy1)
      _                = pendingDeploys should contain only (deploy2)

      block2           <- propose()
      _                = block2.getBody.deploys.map(_.getDeploy) should contain only (deploy2)
      processedDeploys <- node.deployBufferEff.readProcessed
      pendingDeploys   <- node.deployBufferEff.readPending
      _ = processedDeploys should contain theSameElementsAs List(
        deploy1,
        deploy2
      )
      _ = pendingDeploys shouldBe empty

    } yield ()
  }

  private def buildBlockWithInvalidJustification(
      nodes: IndexedSeq[HashSetCasperTestNode[Effect]],
      deploys: immutable.IndexedSeq[ProcessedDeploy],
      signedInvalidBlock: Block
  ): Effect[Block] = {
    val postState =
      Block.GlobalState().withBonds(ProtoUtil.bonds(genesis))
    val serializedJustifications =
      Seq(
        Justification(signedInvalidBlock.getHeader.validatorPublicKey, signedInvalidBlock.blockHash)
      )
    val body = Block.Body().withDeploys(deploys)
    val header = Block
      .Header()
      .withParentHashes(signedInvalidBlock.header.get.parentHashes)
      .withJustifications(serializedJustifications)
      .withBodyHash(ProtoUtil.protoHash(body))
      .withState(postState)
      .withRank(1)
    val blockHash = ProtoUtil.protoHash(header)
    val blockThatPointsToInvalidBlock =
      Block()
        .withBlockHash(blockHash)
        .withHeader(header)
        .withBody(body)
    nodes(1).casperEff.dag.flatMap { dag =>
      ProtoUtil.signBlock[Effect](
        blockThatPointsToInvalidBlock,
        dag,
        validators(1),
        validatorKeys(1),
        Ed25519
      )
    }
  }
}

object HashSetCasperTest {
  def validateBlockStorage[R](
      node: HashSetCasperTestNode[Effect]
  )(f: BlockStorage[Effect] => Effect[R])(implicit metrics: Metrics[Effect], log: Log[Effect]) =
    for {
      bs     <- DagStorageTestFixture.createBlockStorage[Effect](node.blockStorageDir)
      result <- f(bs)
      _      <- bs.close()
      _      <- Sync[Effect].delay { node.blockStorageDir.recursivelyDelete() }
    } yield result

  def createBonds(validators: Seq[PublicKey]): Map[PublicKey, Long] =
    validators.zipWithIndex.map { case (v, i) => v -> (2L * i.toLong + 1L) }.toMap

  def createGenesis(bonds: Map[PublicKey, Long]): BlockMsgWithTransform =
    buildGenesis(Seq.empty, bonds, 1L, Long.MaxValue, 0L)

  def buildGenesis(
      wallets: Seq[PreWallet],
      bonds: Map[PublicKey, Long],
      minimumBond: Long,
      maximumBond: Long,
      timestamp: Long
  ): BlockMsgWithTransform = {
    implicit val logEff                  = new LogStub[Task]()
    val initial                          = Genesis.withoutContracts(bonds, timestamp, "casperlabs")
    implicit val casperSmartContractsApi = HashSetCasperTestNode.simpleEEApi[Task](Map.empty)
    implicit val filesApi                = FilesAPI.create[Task]
    val validators = bonds.map {
      case (id, stake) => ProofOfStakeValidator(id, stake)
    }.toSeq

    (for {
      blessed <- Genesis.defaultBlessedTerms[Task](
                  accountPublicKeyPath = None,
                  initialMotes = BigInt(0),
                  ProofOfStakeParams(minimumBond, maximumBond, validators),
                  wallets,
                  mintCodePath = None,
                  posCodePath = None,
                  bondsFile = None
                )
      genenis <- Genesis
                  .withContracts[Task](
                    initial,
                    blessed
                  )
    } yield genenis).unsafeRunSync
  }
}<|MERGE_RESOLUTION|>--- conflicted
+++ resolved
@@ -702,95 +702,7 @@
       _ <- nodes(1).tearDownNode()
       _ <- validateBlockStorage(nodes(1)) { blockStorage =>
             for {
-<<<<<<< HEAD
               _ <- blockStorage.getBlockMessage(signedBlock1.blockHash) shouldBeF Some(signedBlock1)
-=======
-              _      <- blockStorage.getBlockMessage(signedBlock1.blockHash) shouldBeF Some(signedBlock1)
-              result <- blockStorage.getBlockMessage(signedBlock1Prime.blockHash) shouldBeF None
-            } yield result
-          }(nodes(0).metricEff, nodes(0).logEff)
-    } yield result
-  }
-
-  // See [[/docs/casper/images/minimal_equivocation_neglect.png]] but cross out genesis block
-  it should "not ignore equivocation blocks that are required for parents of proper nodes" in effectTest {
-    for {
-      nodes <- networkEff(validatorKeys.take(3), genesis, transforms)
-      deployDatas <- (0L to 5L).toList
-                      .traverse[Effect, Deploy](_ => ProtoUtil.basicDeploy[Effect]())
-
-      // Creates a pair that constitutes equivocation blocks.
-      createBlockResult1 <- nodes(0).casperEff
-                             .deploy(deployDatas(0)) *> nodes(0).casperEff.createBlock
-      Created(signedBlock1) = createBlockResult1
-      // Create a 2nd block without storing the 1st, so they have the same parent.
-      createBlockResult1Prime <- nodes(0).casperEff
-                                  .deploy(deployDatas(1)) *> nodes(0).casperEff.createBlock
-      Created(signedBlock1Prime) = createBlockResult1Prime
-
-      // NOTE: Adding a block created (but not stored) by node(0) directly to node(1)
-      // is not something you can normally achieve with gossiping.
-      _ <- nodes(1).casperEff.addBlock(signedBlock1)
-      _ <- nodes(0).clearMessages() //nodes(0) misses this block
-      _ <- nodes(2).clearMessages() //nodes(2) misses this block
-
-      _ <- nodes(0).casperEff.addBlock(signedBlock1Prime)
-      _ <- nodes(2).receive()
-      _ <- nodes(1).clearMessages() //nodes(1) misses this block
-
-      _ <- nodes(1).casperEff.contains(signedBlock1) shouldBeF true
-      _ <- nodes(2).casperEff.contains(signedBlock1) shouldBeF false
-
-      _ <- nodes(1).casperEff.contains(signedBlock1Prime) shouldBeF false
-      _ <- nodes(2).casperEff.contains(signedBlock1Prime) shouldBeF true
-
-      // Now that node(1) and node(2) have different blocks, they each create one on top of theirs.
-      createBlockResult2 <- nodes(1).casperEff
-                             .deploy(deployDatas(2)) *> nodes(1).casperEff.createBlock
-      Created(signedBlock2) = createBlockResult2
-      createBlockResult3 <- nodes(2).casperEff
-                             .deploy(deployDatas(3)) *> nodes(2).casperEff.createBlock
-      Created(signedBlock3) = createBlockResult3
-
-      _ <- nodes(2).casperEff.addBlock(signedBlock3)
-      _ <- nodes(1).casperEff.addBlock(signedBlock2)
-      _ <- nodes(2).clearMessages() //nodes(2) ignores block2
-      _ <- nodes(1).receive() // receives block3; asks for block1'
-      _ <- nodes(2).receive() // receives request for block1'; sends block1'
-      _ <- nodes(1).receive() // receives block1'; adds both block3 and block1'
-
-      // node(1) should have both block2 and block3 at this point and recognize the equivocation.
-      // Because node(1) will also see that the signedBlock3 is building on top of signedBlock1Prime,
-      //it should download signedBlock1Prime as an `AdmissibleEquivocation`; otherwise if it didn't
-      // have an offspring it would be an `IgnorableEquivocation` and dropped.
-      _ <- nodes(1).casperEff.contains(signedBlock3) shouldBeF true
-      _ <- nodes(1).casperEff.contains(signedBlock1Prime) shouldBeF true
-
-      createBlockResult4 <- nodes(1).casperEff
-                             .deploy(deployDatas(4)) *> nodes(1).casperEff.createBlock
-      Created(signedBlock4) = createBlockResult4
-      _                     <- nodes(1).casperEff.addBlock(signedBlock4)
-
-      // Node 1 should contain both blocks constituting the equivocation
-      _ <- nodes(1).casperEff.contains(signedBlock1) shouldBeF true
-      _ <- nodes(1).casperEff.contains(signedBlock1Prime) shouldBeF true
-
-      _ <- nodes(1).casperEff
-            .contains(signedBlock4) shouldBeF false // Since we have enough evidence that it is equivocation, we no longer add it to dag.
-
-      _ = nodes(1).logEff.infos.count(_ contains "Added admissible equivocation") should be(1)
-      _ = nodes(2).logEff.warns.size should be(0)
-      _ = nodes(1).logEff.warns.size should be(1)
-      _ = nodes(0).logEff.warns.size should be(0)
-
-      _ <- nodes(1).casperEff
-            .normalizedInitialFault(ProtoUtil.weightMap(genesis)) shouldBeF 1f / (1f + 3f + 5f + 7f)
-      _ <- nodes.map(_.tearDownNode()).toList.sequence
-
-      _ <- validateBlockStorage(nodes(0)) { blockStorage =>
-            for {
-              _ <- blockStorage.getBlockMessage(signedBlock1.blockHash) shouldBeF None
->>>>>>> 0f4aff5f
               result <- blockStorage.getBlockMessage(signedBlock1Prime.blockHash) shouldBeF Some(
                          signedBlock1Prime
                        )
