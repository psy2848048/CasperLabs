--- conflicted
+++ resolved
@@ -1,5 +1,5 @@
 use crate::support::test_support::{
-    self, DeployBuilder, ExecRequestBuilder, InMemoryWasmTestBuilder, STANDARD_PAYMENT_CONTRACT,
+    self, DeployItemBuilder, ExecuteRequestBuilder, InMemoryWasmTestBuilder, STANDARD_PAYMENT_CONTRACT,
 };
 use crate::test::{DEFAULT_ACCOUNT_ADDR, DEFAULT_GENESIS_CONFIG};
 use contract_ffi::value::account::PublicKey;
@@ -29,32 +29,7 @@
     // Run genesis
     let mut builder = InMemoryWasmTestBuilder::default();
 
-<<<<<<< HEAD
     let builder = builder.run_genesis(&DEFAULT_GENESIS_CONFIG);
-=======
-    let genesis_response = engine_state
-        .run_genesis_with_chainspec(RequestOptions::new(), DEFAULT_GENESIS_CONFIG.clone().into())
-        .wait_drop_metadata()
-        .unwrap();
-
-    let genesis_hash = genesis_response.get_success().get_poststate_hash();
-
-    let genesis_transforms =
-        crate::support::test_support::get_genesis_transforms(&genesis_response);
-
-    let system_account = get_account(&genesis_transforms, &Key::Account(SYSTEM_ACCOUNT_ADDR))
-        .expect("Unable to get system account");
-
-    let named_keys = system_account.named_keys();
-
-    let mint_contract_uref = named_keys
-        .get(MINT_NAME)
-        .and_then(Key::as_uref)
-        .cloned()
-        .expect("Unable to get mint contract URef");
-
-    let mut test_context = TestContext::new(mint_contract_uref);
->>>>>>> 1fe0d30b
 
     let default_account = builder
         .get_account(DEFAULT_ACCOUNT_ADDR)
@@ -69,35 +44,16 @@
 
     // Exec transfer contract
 
-<<<<<<< HEAD
     let exec_request_1 = {
-        let deploy = DeployBuilder::new()
+        let deploy = DeployItemBuilder::new()
             .with_address(DEFAULT_ACCOUNT_ADDR)
             .with_deploy_hash([1; 32])
             .with_payment_code(STANDARD_PAYMENT_CONTRACT, (U512::from(MAX_PAYMENT),))
             .with_session_code("transfer_to_account_01.wasm", (ACCOUNT_1_ADDR,))
             .with_authorization_keys(&[PublicKey::new(DEFAULT_ACCOUNT_ADDR)])
             .build();
-=======
-    let exec_request = crate::support::test_support::create_exec_request(
-        DEFAULT_ACCOUNT_ADDR,
-        STANDARD_PAYMENT_CONTRACT,
-        (U512::from(MAX_PAYMENT),),
-        "transfer_to_account_01.wasm",
-        (ACCOUNT_1_ADDR,),
-        genesis_hash,
-        DEFAULT_BLOCK_TIME,
-        [1u8; 32],
-        vec![PublicKey::new(DEFAULT_ACCOUNT_ADDR)],
-    );
-
-    let exec_response = engine_state
-        .execute(RequestOptions::new(), exec_request)
-        .wait_drop_metadata()
-        .unwrap();
->>>>>>> 1fe0d30b
-
-        ExecRequestBuilder::from_deploy(deploy).build()
+
+        ExecuteRequestBuilder::from_deploy_item(deploy).build()
     };
 
     builder
@@ -141,25 +97,8 @@
 
     let builder = builder.run_genesis(&DEFAULT_GENESIS_CONFIG);
 
-<<<<<<< HEAD
     let default_account = builder
         .get_account(DEFAULT_ACCOUNT_ADDR)
-=======
-    let system_account = get_account(&genesis_transforms, &Key::Account(SYSTEM_ACCOUNT_ADDR))
-        .expect("Unable to get system account");
-
-    let named_keys = system_account.named_keys();
-
-    let mint_contract_uref = named_keys
-        .get(MINT_NAME)
-        .and_then(Key::as_uref)
-        .cloned()
-        .expect("Unable to get mint contract URef");
-
-    let mut test_context = TestContext::new(mint_contract_uref);
-
-    let default_account = test_support::get_account(&genesis_transforms, &default_account_key)
->>>>>>> 1fe0d30b
         .expect("should get account");
 
     let default_account_purse_id = default_account.purse_id();
@@ -167,19 +106,12 @@
     // Check genesis account balance
     let genesis_balance = builder.get_purse_balance(default_account_purse_id);
 
-<<<<<<< HEAD
     assert_eq!(genesis_balance, initial_genesis_amount,);
-=======
-    let exec_1_response = engine_state
-        .execute(RequestOptions::new(), exec_request)
-        .wait_drop_metadata()
-        .unwrap();
->>>>>>> 1fe0d30b
 
     // Exec transfer 1 contract
 
     let exec_request_1 = {
-        let deploy = DeployBuilder::new()
+        let deploy = DeployItemBuilder::new()
             .with_address(DEFAULT_ACCOUNT_ADDR)
             .with_deploy_hash([1; 32])
             .with_payment_code(STANDARD_PAYMENT_CONTRACT, (U512::from(MAX_PAYMENT),))
@@ -187,7 +119,7 @@
             .with_authorization_keys(&[PublicKey::new(DEFAULT_ACCOUNT_ADDR)])
             .build();
 
-        ExecRequestBuilder::from_deploy(deploy).build()
+        ExecuteRequestBuilder::from_deploy_item(deploy).build()
     };
 
     builder
@@ -221,7 +153,7 @@
     // Exec transfer 2 contract
 
     let exec_request_2 = {
-        let deploy = DeployBuilder::new()
+        let deploy = DeployItemBuilder::new()
             .with_address(ACCOUNT_1_ADDR)
             .with_deploy_hash([2; 32])
             .with_payment_code(STANDARD_PAYMENT_CONTRACT, (U512::from(MAX_PAYMENT),))
@@ -232,20 +164,13 @@
             .with_authorization_keys(&[PublicKey::new(ACCOUNT_1_ADDR)])
             .build();
 
-        ExecRequestBuilder::from_deploy(deploy).build()
-    };
-
-<<<<<<< HEAD
+        ExecuteRequestBuilder::from_deploy_item(deploy).build()
+    };
+
     builder
         .exec_with_exec_request(exec_request_2)
         .expect_success()
         .commit();
-=======
-    let exec_2_response = engine_state
-        .execute(RequestOptions::new(), exec_request)
-        .wait_drop_metadata()
-        .unwrap();
->>>>>>> 1fe0d30b
 
     let exec_2_response = builder
         .get_exec_response(1)
@@ -286,22 +211,8 @@
 
     let builder = builder.run_genesis(&DEFAULT_GENESIS_CONFIG);
 
-<<<<<<< HEAD
     let default_account = builder
         .get_account(DEFAULT_ACCOUNT_ADDR)
-=======
-    let named_keys = system_account.named_keys();
-
-    let mint_contract_uref = named_keys
-        .get(MINT_NAME)
-        .and_then(Key::as_uref)
-        .cloned()
-        .expect("Unable to get mint contract URef");
-
-    let mut test_context = TestContext::new(mint_contract_uref);
-
-    let default_account = test_support::get_account(&genesis_transforms, &default_account_key)
->>>>>>> 1fe0d30b
         .expect("should get account");
 
     let default_account_purse_id = default_account.purse_id();
@@ -314,7 +225,7 @@
     // Exec transfer 1 contract
 
     let exec_request_1 = {
-        let deploy = DeployBuilder::new()
+        let deploy = DeployItemBuilder::new()
             .with_address(DEFAULT_ACCOUNT_ADDR)
             .with_deploy_hash([1; 32])
             .with_payment_code(STANDARD_PAYMENT_CONTRACT, (U512::from(MAX_PAYMENT),))
@@ -322,20 +233,13 @@
             .with_authorization_keys(&[PublicKey::new(DEFAULT_ACCOUNT_ADDR)])
             .build();
 
-        ExecRequestBuilder::from_deploy(deploy).build()
-    };
-
-<<<<<<< HEAD
+        ExecuteRequestBuilder::from_deploy_item(deploy).build()
+    };
+
     builder
         .exec_with_exec_request(exec_request_1)
         .expect_success()
         .commit();
-=======
-    let exec_response = engine_state
-        .execute(RequestOptions::new(), exec_request)
-        .wait_drop_metadata()
-        .unwrap();
->>>>>>> 1fe0d30b
 
     // Exec transfer contract
 
@@ -365,9 +269,8 @@
 
     // Exec transfer contract
 
-<<<<<<< HEAD
     let exec_request_2 = {
-        let deploy = DeployBuilder::new()
+        let deploy = DeployItemBuilder::new()
             .with_address(ACCOUNT_1_ADDR)
             .with_deploy_hash([2; 32])
             .with_payment_code(STANDARD_PAYMENT_CONTRACT, (U512::from(MAX_PAYMENT),))
@@ -378,32 +281,12 @@
             .with_authorization_keys(&[PublicKey::new(ACCOUNT_1_ADDR)])
             .build();
 
-        ExecRequestBuilder::from_deploy(deploy).build()
+        ExecuteRequestBuilder::from_deploy_item(deploy).build()
     };
     builder
         .exec_with_exec_request(exec_request_2)
         .expect_success()
         .commit();
-=======
-    let exec_request = test_support::create_exec_request(
-        ACCOUNT_1_ADDR,
-        STANDARD_PAYMENT_CONTRACT,
-        (U512::from(MAX_PAYMENT),),
-        "transfer_to_account_02.wasm",
-        (U512::from(TRANSFER_2_AMOUNT),),
-        commit_hash,
-        DEFAULT_BLOCK_TIME,
-        [2u8; 32],
-        vec![PublicKey::new(ACCOUNT_1_ADDR)],
-    );
-
-    let exec_response = engine_state
-        .execute(RequestOptions::new(), exec_request)
-        .wait_drop_metadata()
-        .unwrap();
-
-    let exec_2_transforms = &test_support::get_exec_transforms(&exec_response)[0];
->>>>>>> 1fe0d30b
 
     let account_2 = builder
         .get_account(ACCOUNT_2_ADDR)
@@ -435,20 +318,19 @@
 fn should_fail_when_insufficient_funds() {
     // Run genesis
 
-<<<<<<< HEAD
     let exec_request_1 = {
-        let deploy = DeployBuilder::new()
+        let deploy = DeployItemBuilder::new()
             .with_address(DEFAULT_ACCOUNT_ADDR)
             .with_deploy_hash([1; 32])
             .with_payment_code(STANDARD_PAYMENT_CONTRACT, (U512::from(MAX_PAYMENT),))
             .with_session_code("transfer_to_account_01.wasm", (ACCOUNT_1_ADDR,))
             .with_authorization_keys(&[PublicKey::new(DEFAULT_ACCOUNT_ADDR)])
             .build();
-        ExecRequestBuilder::from_deploy(deploy).build()
+        ExecuteRequestBuilder::from_deploy_item(deploy).build()
     };
 
     let exec_request_2 = {
-        let deploy = DeployBuilder::new()
+        let deploy = DeployItemBuilder::new()
             .with_address(ACCOUNT_1_ADDR)
             .with_deploy_hash([2; 32])
             .with_payment_code(STANDARD_PAYMENT_CONTRACT, (U512::from(MAX_PAYMENT),))
@@ -458,11 +340,11 @@
             )
             .with_authorization_keys(&[PublicKey::new(ACCOUNT_1_ADDR)])
             .build();
-        ExecRequestBuilder::from_deploy(deploy).build()
+        ExecuteRequestBuilder::from_deploy_item(deploy).build()
     };
 
     let exec_request_3 = {
-        let deploy = DeployBuilder::new()
+        let deploy = DeployItemBuilder::new()
             .with_address(ACCOUNT_1_ADDR)
             .with_deploy_hash([2; 32])
             .with_payment_code(STANDARD_PAYMENT_CONTRACT, (U512::from(MAX_PAYMENT),))
@@ -472,7 +354,7 @@
             )
             .with_authorization_keys(&[PublicKey::new(ACCOUNT_1_ADDR)])
             .build();
-        ExecRequestBuilder::from_deploy(deploy).build()
+        ExecuteRequestBuilder::from_deploy_item(deploy).build()
     };
 
     let result = InMemoryWasmTestBuilder::default()
@@ -490,105 +372,6 @@
         // .expect_success()
         .commit()
         .finish();
-=======
-    let genesis_response = engine_state
-        .run_genesis_with_chainspec(RequestOptions::new(), DEFAULT_GENESIS_CONFIG.clone().into())
-        .wait_drop_metadata()
-        .unwrap();
-
-    let genesis_hash = genesis_response.get_success().get_poststate_hash();
-
-    // Exec transfer contract
-
-    let exec_request = crate::support::test_support::create_exec_request(
-        DEFAULT_ACCOUNT_ADDR,
-        STANDARD_PAYMENT_CONTRACT,
-        (U512::from(MAX_PAYMENT),),
-        "transfer_to_account_01.wasm",
-        (ACCOUNT_1_ADDR,),
-        genesis_hash,
-        DEFAULT_BLOCK_TIME,
-        [1u8; 32],
-        vec![PublicKey::new(DEFAULT_ACCOUNT_ADDR)],
-    );
-
-    let exec_response = engine_state
-        .execute(RequestOptions::new(), exec_request)
-        .wait_drop_metadata()
-        .unwrap();
-
-    let exec_1_transforms = &test_support::get_exec_transforms(&exec_response)[0];
-
-    // Commit transfer contract
-
-    let commit_request =
-        crate::support::test_support::create_commit_request(genesis_hash, &exec_1_transforms);
-
-    let commit_response = engine_state
-        .commit(RequestOptions::new(), commit_request)
-        .wait_drop_metadata()
-        .unwrap();
-
-    assert!(
-        commit_response.has_success(),
-        "Commit wasn't successful: {:?}",
-        commit_response
-    );
-
-    let commit_hash = commit_response.get_success().get_poststate_hash();
-
-    // Exec transfer contract
-
-    let exec_request = crate::support::test_support::create_exec_request(
-        ACCOUNT_1_ADDR,
-        STANDARD_PAYMENT_CONTRACT,
-        (U512::from(MAX_PAYMENT),),
-        "transfer_to_account_02.wasm",
-        (U512::from(TRANSFER_2_AMOUNT_WITH_ADV),),
-        commit_hash,
-        DEFAULT_BLOCK_TIME,
-        [2u8; 32],
-        vec![PublicKey::new(ACCOUNT_1_ADDR)],
-    );
-
-    let exec_response = engine_state
-        .execute(RequestOptions::new(), exec_request)
-        .wait_drop_metadata()
-        .unwrap();
-
-    let exec_2_transforms = &test_support::get_exec_transforms(&exec_response)[0];
-
-    // Commit transfer contract
-
-    let commit_request =
-        crate::support::test_support::create_commit_request(commit_hash, &exec_2_transforms);
-
-    let commit_response = engine_state
-        .commit(RequestOptions::new(), commit_request)
-        .wait_drop_metadata()
-        .unwrap();
-
-    let commit_hash = commit_response.get_success().get_poststate_hash();
-
-    // Exec transfer contract
-
-    let exec_request = crate::support::test_support::create_exec_request(
-        ACCOUNT_1_ADDR,
-        STANDARD_PAYMENT_CONTRACT,
-        (U512::from(MAX_PAYMENT),),
-        "transfer_to_account_02.wasm",
-        (U512::from(TRANSFER_TOO_MUCH),),
-        commit_hash,
-        DEFAULT_BLOCK_TIME,
-        [3u8; 32],
-        vec![PublicKey::new(ACCOUNT_1_ADDR)],
-    );
-
-    let exec_response = engine_state
-        .execute(RequestOptions::new(), exec_request)
-        .wait_drop_metadata()
-        .unwrap();
->>>>>>> 1fe0d30b
 
     assert_eq!(
         "Trap(Trap { kind: Unreachable })",
@@ -605,7 +388,7 @@
     let mut builder = test_support::InMemoryWasmTestBuilder::default();
 
     let exec_request_1 = {
-        let deploy = DeployBuilder::new()
+        let deploy = DeployItemBuilder::new()
             .with_address(DEFAULT_ACCOUNT_ADDR)
             .with_payment_code(STANDARD_PAYMENT_CONTRACT, (U512::from(MAX_PAYMENT),))
             .with_session_code(
@@ -615,11 +398,11 @@
             .with_deploy_hash([1u8; 32])
             .with_authorization_keys(&[PublicKey::new(DEFAULT_ACCOUNT_ADDR)])
             .build();
-        ExecRequestBuilder::from_deploy(deploy).build()
+        ExecuteRequestBuilder::from_deploy_item(deploy).build()
     };
 
     let exec_request_2 = {
-        let deploy = DeployBuilder::new()
+        let deploy = DeployItemBuilder::new()
             .with_address(ACCOUNT_1_ADDR)
             .with_payment_code(STANDARD_PAYMENT_CONTRACT, (U512::from(MAX_PAYMENT),)) // New account transfers exactly N motes to new account (total amount)
             .with_session_code(
@@ -629,7 +412,7 @@
             .with_deploy_hash([2u8; 32])
             .with_authorization_keys(&[PublicKey::new(ACCOUNT_1_ADDR)])
             .build();
-        ExecRequestBuilder::from_deploy(deploy).build()
+        ExecuteRequestBuilder::from_deploy_item(deploy).build()
     };
     builder
         .run_genesis(&DEFAULT_GENESIS_CONFIG)
