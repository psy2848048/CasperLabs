--- conflicted
+++ resolved
@@ -4,7 +4,7 @@
 use contract_ffi::key::Key;
 use contract_ffi::value::account::PublicKey;
 use contract_ffi::value::{Value, U512};
-use engine_core::engine_state::{EngineConfig, CONV_RATE};
+use engine_core::engine_state::CONV_RATE;
 use engine_shared::transform::Transform;
 
 use crate::support::test_support::{
@@ -27,8 +27,6 @@
     let payment_purse_amount = 10_000_000;
     let transferred_amount = 1;
 
-    let engine_config = EngineConfig::new().set_use_payment_code(true);
-
     let exec_request = {
         let deploy = DeployItemBuilder::new()
             .with_address(DEFAULT_ACCOUNT_ADDR)
@@ -47,7 +45,7 @@
         ExecuteRequestBuilder::new().push_deploy(deploy).build()
     };
 
-    let mut builder = InMemoryWasmTestBuilder::new(engine_config);
+    let mut builder = InMemoryWasmTestBuilder::default();
     builder.run_genesis(&*DEFAULT_GENESIS_CONFIG);
 
     let test_result = builder.exec_commit_finish(exec_request);
@@ -85,8 +83,6 @@
 fn should_exec_stored_code_by_hash() {
     let payment_purse_amount = 10_000_000;
 
-    let engine_config = EngineConfig::new().set_use_payment_code(true);
-
     // first, store standard payment contract
     let exec_request = {
         let deploy = DeployItemBuilder::new()
@@ -106,7 +102,7 @@
         ExecuteRequestBuilder::new().push_deploy(deploy).build()
     };
 
-    let mut builder = InMemoryWasmTestBuilder::new(engine_config);
+    let mut builder = InMemoryWasmTestBuilder::default();
     builder.run_genesis(&*DEFAULT_GENESIS_CONFIG);
 
     let test_result = builder.exec_commit_finish(exec_request);
@@ -206,8 +202,6 @@
 fn should_exec_stored_code_by_named_hash() {
     let payment_purse_amount = 10_000_000;
 
-    let engine_config = EngineConfig::new().set_use_payment_code(true);
-
     // first, store standard payment contract
     let exec_request = {
         let deploy = DeployItemBuilder::new()
@@ -227,7 +221,7 @@
         ExecuteRequestBuilder::new().push_deploy(deploy).build()
     };
 
-    let mut builder = InMemoryWasmTestBuilder::new(engine_config);
+    let mut builder = InMemoryWasmTestBuilder::default();
     builder.run_genesis(&*DEFAULT_GENESIS_CONFIG);
 
     let test_result = builder.exec_commit_finish(exec_request);
@@ -307,8 +301,6 @@
 fn should_exec_stored_code_by_named_uref() {
     let payment_purse_amount = 100_000_000; // <- seems like a lot, but it gets spent fast!
 
-    let engine_config = EngineConfig::new().set_use_payment_code(true);
-
     // first, store transfer contract
     let exec_request = {
         let deploy = DeployItemBuilder::new()
@@ -328,7 +320,7 @@
         ExecuteRequestBuilder::new().push_deploy(deploy).build()
     };
 
-    let mut builder = InMemoryWasmTestBuilder::new(engine_config);
+    let mut builder = InMemoryWasmTestBuilder::default();
     builder.run_genesis(&*DEFAULT_GENESIS_CONFIG);
 
     let test_result = builder.exec_commit_finish(exec_request);
@@ -405,8 +397,6 @@
 fn should_exec_payment_and_session_stored_code() {
     let payment_purse_amount = 100_000_000; // <- seems like a lot, but it gets spent fast!
 
-    let engine_config = EngineConfig::new().set_use_payment_code(true);
-
     // first, store standard payment contract
     let exec_request = {
         let deploy = DeployItemBuilder::new()
@@ -426,7 +416,7 @@
         ExecuteRequestBuilder::new().push_deploy(deploy).build()
     };
 
-    let mut builder = InMemoryWasmTestBuilder::new(engine_config);
+    let mut builder = InMemoryWasmTestBuilder::default();
     builder.run_genesis(&*DEFAULT_GENESIS_CONFIG);
 
     let test_result = builder.exec_commit_finish(exec_request);
@@ -545,8 +535,7 @@
         ExecuteRequestBuilder::new().push_deploy(deploy).build()
     };
 
-    let engine_config = EngineConfig::new().set_use_payment_code(true);
-    let mut builder_by_uref = InMemoryWasmTestBuilder::new(engine_config);
+   let mut builder_by_uref = InMemoryWasmTestBuilder::default();
     builder_by_uref.run_genesis(&*DEFAULT_GENESIS_CONFIG);
 
     let test_result = builder_by_uref.exec_commit_finish(exec_request_genesis.clone());
@@ -612,8 +601,7 @@
     let test_result = builder_by_uref.exec_commit_finish(exec_request_by_uref);
     let direct_uref_transforms = &test_result.builder().get_transforms()[1];
 
-    let engine_config = EngineConfig::new().set_use_payment_code(true);
-    let mut builder_by_named_uref = InMemoryWasmTestBuilder::new(engine_config);
+   let mut builder_by_named_uref = InMemoryWasmTestBuilder::default();
     builder_by_named_uref.run_genesis(&*DEFAULT_GENESIS_CONFIG);
     let _ = builder_by_named_uref.exec_commit_finish(exec_request_genesis);
 
@@ -647,92 +635,12 @@
 
 #[ignore]
 #[test]
-<<<<<<< HEAD
-fn should_produce_same_transforms_as_exec() {
-    // using the new execute logic, passing code for both payment and session
-    // should work exactly as it did with the original exec logic
-
-    let account_1_public_key = PublicKey::new(ACCOUNT_1_ADDR);
-    let payment_purse_amount = 1_000_000_000;
-    let transferred_amount = 1;
-
-    let config = EngineConfig::new().set_use_payment_code(true);
-
-    let execute_transforms = {
-        let config = config.clone();
-
-        let request = {
-            let deploy = DeployBuilder::new()
-                .with_address(DEFAULT_ACCOUNT_ADDR)
-                .with_session_code(
-                    &format!("{}.wasm", TRANSFER_PURSE_TO_ACCOUNT_CONTRACT_NAME),
-                    (account_1_public_key, U512::from(transferred_amount)),
-                )
-                .with_payment_code(
-                    &format!("{}.wasm", STANDARD_PAYMENT_CONTRACT_NAME),
-                    (U512::from(payment_purse_amount),),
-                )
-                .with_authorization_keys(&[*DEFAULT_ACCOUNT_KEY])
-                .with_deploy_hash([1; 32])
-                .build();
-
-            ExecRequestBuilder::new().push_deploy(deploy).build()
-        };
-
-        WasmTestBuilder::new(config)
-            .run_genesis(DEFAULT_ACCOUNT_ADDR, HashMap::default())
-            .exec_with_exec_request(request)
-            .expect_success()
-            .get_transforms()[0]
-            .to_owned()
-    };
-
-    let exec_transforms = {
-        let request = {
-            let deploy = crate::support::test_support::DeployBuilder::new()
-                .with_address(DEFAULT_ACCOUNT_ADDR)
-                .with_session_code(
-                    &format!("{}.wasm", TRANSFER_PURSE_TO_ACCOUNT_CONTRACT_NAME),
-                    (account_1_public_key, U512::from(transferred_amount)),
-                )
-                .with_payment_code(
-                    &format!("{}.wasm", STANDARD_PAYMENT_CONTRACT_NAME),
-                    (U512::from(payment_purse_amount),),
-                )
-                .with_authorization_keys(&[*DEFAULT_ACCOUNT_KEY])
-                .with_deploy_hash([1; 32])
-                .build();
-
-            test_support::ExecRequestBuilder::new()
-                .push_deploy(deploy)
-                .build()
-        };
-
-        test_support::InMemoryWasmTestBuilder::default()
-            .run_genesis(&DEFAULT_GENESIS_CONFIG)
-            .exec_with_exec_request(request)
-            .expect_success()
-            .get_transforms()[0]
-            .to_owned()
-    };
-
-    assert_eq!(execute_transforms, exec_transforms);
-}
-
-#[ignore]
-#[test]
-=======
->>>>>>> 1fe0d30b
 fn should_have_equivalent_transforms_with_stored_contract_pointers() {
     let account_1_public_key = PublicKey::new(ACCOUNT_1_ADDR);
     let payment_purse_amount = 1_000_000_000;
     let transferred_amount = 1;
 
-    let config = EngineConfig::new().set_use_payment_code(true);
-
     let stored_transforms = {
-        let config = config.clone();
-
         let store_request = |name: &str, deploy_hash: [u8; 32]| {
             let store_transfer = DeployItemBuilder::new()
                 .with_address(DEFAULT_ACCOUNT_ADDR)
@@ -750,7 +658,7 @@
                 .build()
         };
 
-        let mut builder = InMemoryWasmTestBuilder::new(config);
+        let mut builder = InMemoryWasmTestBuilder::default();
 
         let store_transforms = builder
             .run_genesis(&*DEFAULT_GENESIS_CONFIG)
@@ -805,8 +713,6 @@
     };
 
     let provided_transforms = {
-        let config = config.clone();
-
         let do_nothing_request = |deploy_hash: [u8; 32]| {
             let deploy = DeployItemBuilder::new()
                 .with_address(DEFAULT_ACCOUNT_ADDR)
@@ -840,7 +746,7 @@
             ExecuteRequestBuilder::new().push_deploy(deploy).build()
         };
 
-        InMemoryWasmTestBuilder::new(config)
+        InMemoryWasmTestBuilder::default()
             .run_genesis(&*DEFAULT_GENESIS_CONFIG)
             .exec_with_exec_request(do_nothing_request([1; 32]))
             .expect_success()
