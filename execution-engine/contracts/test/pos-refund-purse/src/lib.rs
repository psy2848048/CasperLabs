#![no_std]

#[macro_use]
extern crate alloc;
extern crate contract_ffi;

use alloc::vec::Vec;

use contract_ffi::contract_api::pointers::ContractPointer;
use contract_ffi::contract_api::{self, PurseTransferResult};
use contract_ffi::key::Key;
use contract_ffi::value::account::PurseId;
use contract_ffi::value::U512;

enum Error {
<<<<<<< HEAD
    GetPosOuterURef = 1,
    GetPosInnerURef = 2,
    RefundPurseShouldNotExist = 3,
    RefundPurseNotFound = 4,
    RefundPurseInvalid = 5,
    RefundPurseIncorrectAccessRights = 6,
    MissingArgument = 100,
    InvalidArgument = 101,
=======
    GetPosURef = 1,
    RefundPurseShouldNotExist = 2,
    RefundPurseNotFound = 3,
    RefundPurseInvalid = 4,
    RefundPurseIncorrectAccessRights = 5,
>>>>>>> 7e0ccedd
}

fn purse_to_key(p: &PurseId) -> Key {
    Key::URef(p.value())
}

fn set_refund_purse(pos: &ContractPointer, p: &PurseId) {
    contract_api::call_contract::<_, ()>(
        pos.clone(),
        &("set_refund_purse", *p),
        &vec![purse_to_key(p)],
    );
}

fn get_refund_purse(pos: &ContractPointer) -> Option<PurseId> {
    contract_api::call_contract(pos.clone(), &("get_refund_purse",), &Vec::new())
}

fn get_payment_purse(pos: &ContractPointer) -> PurseId {
    contract_api::call_contract(pos.clone(), &("get_payment_purse",), &Vec::new())
}

fn submit_payment(pos: &ContractPointer, amount: U512) {
    let payment_purse = get_payment_purse(pos);
    let main_purse = contract_api::main_purse();
    if let PurseTransferResult::TransferError =
        contract_api::transfer_from_purse_to_purse(main_purse, payment_purse, amount)
    {
        contract_api::revert(99);
    }
}

#[no_mangle]
pub extern "C" fn call() {
    let pos_pointer =
        contract_api::get_pos().unwrap_or_else(|| contract_api::revert(Error::GetPosURef as u32));

    let p1 = contract_api::create_purse();
    let p2 = contract_api::create_purse();

    // get_refund_purse should return None before setting it
    let refund_result = get_refund_purse(&pos_pointer);
    if refund_result.is_some() {
        contract_api::revert(Error::RefundPurseShouldNotExist as u32);
    }

    // it should return Some(x) after calling set_refund_purse(x)
    set_refund_purse(&pos_pointer, &p1);
    let refund_purse = match get_refund_purse(&pos_pointer) {
        None => contract_api::revert(Error::RefundPurseNotFound as u32),
        Some(x) if x.value().addr() == p1.value().addr() => x.value(),
        Some(_) => contract_api::revert(Error::RefundPurseInvalid as u32),
    };

    // the returned purse should not have any access rights
    if refund_purse.is_addable() || refund_purse.is_writeable() || refund_purse.is_readable() {
        contract_api::revert(Error::RefundPurseIncorrectAccessRights as u32)
    }

    // get_refund_purse should return correct value after setting a second time
    set_refund_purse(&pos_pointer, &p2);
    match get_refund_purse(&pos_pointer) {
        None => contract_api::revert(Error::RefundPurseNotFound as u32),
        Some(x) if x.value().addr() == p2.value().addr() => (),
        Some(_) => contract_api::revert(Error::RefundPurseInvalid as u32),
    }

    let payment_amount: U512 = contract_api::get_arg(0)
        .unwrap_or_else(|| contract_api::revert(Error::MissingArgument as u32))
        .unwrap_or_else(|_| contract_api::revert(Error::InvalidArgument as u32));

    submit_payment(&pos_pointer, payment_amount);
}<|MERGE_RESOLUTION|>--- conflicted
+++ resolved
@@ -13,22 +13,13 @@
 use contract_ffi::value::U512;
 
 enum Error {
-<<<<<<< HEAD
-    GetPosOuterURef = 1,
-    GetPosInnerURef = 2,
-    RefundPurseShouldNotExist = 3,
-    RefundPurseNotFound = 4,
-    RefundPurseInvalid = 5,
-    RefundPurseIncorrectAccessRights = 6,
-    MissingArgument = 100,
-    InvalidArgument = 101,
-=======
     GetPosURef = 1,
     RefundPurseShouldNotExist = 2,
     RefundPurseNotFound = 3,
     RefundPurseInvalid = 4,
     RefundPurseIncorrectAccessRights = 5,
->>>>>>> 7e0ccedd
+    MissingArgument = 100,
+    InvalidArgument = 101,
 }
 
 fn purse_to_key(p: &PurseId) -> Key {
