mod args;
mod externals;

use std::{
    collections::{BTreeMap, HashMap, HashSet},
    convert::TryFrom,
    iter::IntoIterator,
};

use itertools::Itertools;
use parity_wasm::elements::Module;
use wasmi::{ImportsBuilder, MemoryRef, ModuleInstance, ModuleRef, Trap, TrapKind};

use contract_ffi::{
    args_parser::ArgsParser,
<<<<<<< HEAD
    bytesrepr::{self, ToBytes, U32_SIZE},
=======
    bytesrepr::{deserialize, ToBytes},
>>>>>>> 56dfa666
    contract_api::{
        system::{TransferResult, TransferredTo},
        Error as ApiError,
    },
    key::Key,
    system_contracts::{self, mint, SystemContract},
    uref::{AccessRights, URef},
    value::{
        account::{ActionType, PublicKey, PurseId, Weight, PUBLIC_KEY_SIZE},
        CLType, CLValue, ProtocolVersion, U512,
    },
};
use engine_shared::{account::Account, contract::Contract, gas::Gas, stored_value::StoredValue};
use engine_storage::global_state::StateReader;

use super::{Error, MINT_NAME, POS_NAME};
use crate::{
    engine_state::system_contract_cache::SystemContractCache,
    resolvers::{create_module_resolver, memory_resolver::MemoryResolver},
    runtime_context::RuntimeContext,
    Address,
};

pub struct Runtime<'a, R> {
    system_contract_cache: SystemContractCache,
    memory: MemoryRef,
    module: Module,
    host_buf: Option<CLValue>,
    context: RuntimeContext<'a, R>,
}

/// Rename function called `name` in the `module` to `call`.
/// wasmi's entrypoint for a contracts is a function called `call`,
/// so we have to rename function before storing it in the GlobalState.
pub fn rename_export_to_call(module: &mut Module, name: String) {
    let main_export = module
        .export_section_mut()
        .unwrap()
        .entries_mut()
        .iter_mut()
        .find(|e| e.field() == name)
        .unwrap()
        .field_mut();
    main_export.clear();
    main_export.push_str("call");
}

pub fn instance_and_memory(
    parity_module: Module,
    protocol_version: ProtocolVersion,
) -> Result<(ModuleRef, MemoryRef), Error> {
    let module = wasmi::Module::from_parity_wasm_module(parity_module)?;
    let resolver = create_module_resolver(protocol_version)?;
    let mut imports = ImportsBuilder::new();
    imports.push_resolver("env", &resolver);
    let instance = ModuleInstance::new(&module, &imports)?.assert_no_start();

    let memory = resolver.memory_ref()?;
    Ok((instance, memory))
}

/// Turns `key` into a `([u8; 32], AccessRights)` tuple.
/// Returns None if `key` is not `Key::URef` as it wouldn't have `AccessRights`
/// associated with it. Helper function for creating `named_keys` associating
/// addresses and corresponding `AccessRights`.
pub fn key_to_tuple(key: Key) -> Option<([u8; 32], Option<AccessRights>)> {
    match key {
        Key::URef(uref) => Some((uref.addr(), uref.access_rights())),
        Key::Account(_) => None,
        Key::Hash(_) => None,
        Key::Local { .. } => None,
    }
}

/// Groups a collection of urefs by their addresses and accumulates access
/// rights per key
pub fn extract_access_rights_from_urefs<I: IntoIterator<Item = URef>>(
    input: I,
) -> HashMap<Address, HashSet<AccessRights>> {
    input
        .into_iter()
        .map(|uref: URef| (uref.addr(), uref.access_rights()))
        .group_by(|(key, _)| *key)
        .into_iter()
        .map(|(key, group)| {
            (
                key,
                group
                    .filter_map(|(_, x)| x)
                    .collect::<HashSet<AccessRights>>(),
            )
        })
        .collect()
}

/// Groups a collection of keys by their address and accumulates access rights
/// per key.
pub fn extract_access_rights_from_keys<I: IntoIterator<Item = Key>>(
    input: I,
) -> HashMap<Address, HashSet<AccessRights>> {
    input
        .into_iter()
        .map(key_to_tuple)
        .flatten()
        .group_by(|(key, _)| *key)
        .into_iter()
        .map(|(key, group)| {
            (
                key,
                group
                    .filter_map(|(_, x)| x)
                    .collect::<HashSet<AccessRights>>(),
            )
        })
        .collect()
}

fn sub_call<R>(
    parity_module: Module,
    args: Vec<CLValue>,
    named_keys: &mut BTreeMap<String, Key>,
    key: Key,
    current_runtime: &mut Runtime<R>,
    // Unforgable references passed across the call boundary from caller to callee (necessary if
    // the contract takes a uref argument).
    extra_urefs: Vec<Key>,
    protocol_version: ProtocolVersion,
) -> Result<CLValue, Error>
where
    R: StateReader<Key, StoredValue>,
    R::Error: Into<Error>,
{
    let (instance, memory) = instance_and_memory(parity_module.clone(), protocol_version)?;

    let access_rights = {
        let mut keys: Vec<Key> = named_keys.values().cloned().collect();
        keys.extend(extra_urefs);
        keys.push(current_runtime.get_mint_contract_uref().into());
        keys.push(current_runtime.get_pos_contract_uref().into());
        extract_access_rights_from_keys(keys)
    };

    let system_contract_cache = SystemContractCache::clone(&current_runtime.system_contract_cache);

    let mut runtime = Runtime {
        system_contract_cache,
        memory,
        module: parity_module,
        host_buf: None,
        context: RuntimeContext::new(
            current_runtime.context.state(),
            named_keys,
            access_rights,
            args,
            current_runtime.context.authorization_keys().clone(),
            &current_runtime.context.account(),
            key,
            current_runtime.context.get_blocktime(),
            current_runtime.context.get_deployhash(),
            current_runtime.context.gas_limit(),
            current_runtime.context.gas_counter(),
            current_runtime.context.fn_store_id(),
            current_runtime.context.address_generator(),
            protocol_version,
            current_runtime.context.correlation_id(),
            current_runtime.context.phase(),
            current_runtime.context.protocol_data(),
        ),
    };

    let result = instance.invoke_export("call", &[], &mut runtime);

    match result {
        // If `Ok` and the `host_buf` is `None`, the contract's execution succeeded but did not
        // explicitly call `runtime::ret()`.  Treat as though the execution returned the unit type
        // `()` as per Rust functions which don't specify a return value.
        Ok(_) => Ok(runtime.take_host_buf().unwrap_or(CLValue::from_t(())?)),
        Err(e) => {
            if let Some(host_error) = e.as_host_error() {
                // If the "error" was in fact a trap caused by calling `ret` then
                // this is normal operation and we should return the value captured
                // in the Runtime result field.
                let downcasted_error = host_error.downcast_ref::<Error>().unwrap();
                match downcasted_error {
                    Error::Ret(ref ret_urefs) => {
                        //insert extra urefs returned from call
                        let ret_urefs_map: HashMap<Address, HashSet<AccessRights>> =
                            extract_access_rights_from_urefs(ret_urefs.clone());
                        current_runtime.context.access_rights_extend(ret_urefs_map);
                        // if ret has not set host_buf consider it programmer error
                        return runtime.take_host_buf().ok_or(Error::ExpectedReturnValue);
                    }
                    Error::Revert(status) => {
                        // Propagate revert as revert, instead of passing it as
                        // InterpreterError.
                        return Err(Error::Revert(*status));
                    }
                    Error::InvalidContext => {
                        // TODO: https://casperlabs.atlassian.net/browse/EE-771
                        return Err(Error::InvalidContext);
                    }
                    _ => {}
                }
            }
            Err(Error::Interpreter(e))
        }
    }
}

impl<'a, R> Runtime<'a, R>
where
    R: StateReader<Key, StoredValue>,
    R::Error: Into<Error>,
{
    pub fn new(
        system_contract_cache: SystemContractCache,
        memory: MemoryRef,
        module: Module,
        context: RuntimeContext<'a, R>,
    ) -> Self {
        Runtime {
            system_contract_cache,
            memory,
            module,
            host_buf: None,
            context,
        }
    }

    /// If host_buf set, clears the host_buf and returns value, else None
    pub fn take_host_buf(&mut self) -> Option<CLValue> {
        self.host_buf.take()
    }

    pub fn context(&self) -> &RuntimeContext<'a, R> {
        &self.context
    }

    /// Charge specified amount of gas
    ///
    /// Returns false if gas limit exceeded and true if not.
    /// Intuition about the return value sense is to answer the question 'are we
    /// allowed to continue?'
    fn charge_gas(&mut self, amount: Gas) -> bool {
        let prev = self.context.gas_counter();
        match prev.checked_add(amount) {
            // gas charge overflow protection
            None => false,
            Some(val) if val > self.context.gas_limit() => false,
            Some(val) => {
                self.context.set_gas_counter(val);
                true
            }
        }
    }

    fn gas(&mut self, amount: Gas) -> Result<(), Trap> {
        if self.charge_gas(amount) {
            Ok(())
        } else {
            Err(Error::GasLimit.into())
        }
    }

    fn bytes_from_mem(&self, ptr: u32, size: usize) -> Result<Vec<u8>, Error> {
        self.memory.get(ptr, size).map_err(Into::into)
    }

    /// Reads key (defined as `key_ptr` and `key_size` tuple) from Wasm memory.
    fn key_from_mem(&mut self, key_ptr: u32, key_size: u32) -> Result<Key, Error> {
        let bytes = self.bytes_from_mem(key_ptr, key_size as usize)?;
        bytesrepr::deserialize(bytes).map_err(Into::into)
    }

    /// Reads `CLValue` (defined as `cl_value_ptr` and `cl_value_size` tuple) from Wasm memory.
    fn cl_value_from_mem(
        &mut self,
        cl_value_ptr: u32,
        cl_value_size: u32,
    ) -> Result<CLValue, Error> {
        let bytes = self.bytes_from_mem(cl_value_ptr, cl_value_size as usize)?;
        bytesrepr::deserialize(bytes).map_err(Into::into)
    }

    fn string_from_mem(&self, ptr: u32, size: u32) -> Result<String, Trap> {
        let bytes = self.bytes_from_mem(ptr, size as usize)?;
        bytesrepr::deserialize(bytes).map_err(|e| Error::BytesRepr(e).into())
    }

    fn get_function_by_name(&mut self, name_ptr: u32, name_size: u32) -> Result<Vec<u8>, Trap> {
        let name = self.string_from_mem(name_ptr, name_size)?;

        let has_name: bool = self
            .module
            .export_section()
            .and_then(|export_section| {
                export_section
                    .entries()
                    .iter()
                    .find(|export_entry| export_entry.field() == name)
            })
            .is_some();

        if has_name {
            let mut module = self.module.clone();
            // We only want the function exported under `name` to be callable; `optimize` removes
            // all code that is not reachable from the exports listed in the second argument.
            pwasm_utils::optimize(&mut module, vec![&name]).unwrap();
            rename_export_to_call(&mut module, name);

            parity_wasm::serialize(module).map_err(|e| Error::ParityWasm(e).into())
        } else {
            Err(Error::FunctionNotFound(name).into())
        }
    }

    pub fn is_valid_uref(&mut self, uref_ptr: u32, uref_size: u32) -> Result<bool, Trap> {
        let bytes = self.bytes_from_mem(uref_ptr, uref_size as usize)?;
        let uref: URef = bytesrepr::deserialize(bytes).map_err(Error::BytesRepr)?;
        let key = Key::URef(uref);
        Ok(self.context.validate_key(&key).is_ok())
    }

    /// Load the i-th argument invoked as part of a `sub_call` into
    /// the runtime buffer so that a subsequent `get_arg` can return it
    /// to the caller.
    pub fn load_arg(&mut self, i: usize) -> isize {
        self.host_buf = self.context.args().get(i).cloned();
        match self.host_buf.as_ref() {
            Some(cl_value) => cl_value.inner_bytes_len() as isize,
            None => -1,
        }
    }

    /// Load the uref known by the given name into the Wasm memory
    pub fn get_key(&mut self, name_ptr: u32, name_size: u32) -> Result<usize, Trap> {
        self.host_buf = None;

        let name = self.string_from_mem(name_ptr, name_size)?;
        // Take an optional uref, and pass its serialized value as is.
        // This makes it easy to deserialize optional value on the other
        // side without failing the execution when the value does not exist.
        let maybe_uref = self.context.named_keys_get(&name).cloned();
        let maybe_uref_as_cl_value = CLValue::from_t(maybe_uref).map_err(Error::CLValue)?;

        let inner_bytes_len = maybe_uref_as_cl_value.inner_bytes_len();

        self.host_buf = Some(maybe_uref_as_cl_value);
        Ok(inner_bytes_len)
    }

    pub fn has_key(&mut self, name_ptr: u32, name_size: u32) -> Result<i32, Trap> {
        let name = self.string_from_mem(name_ptr, name_size)?;
        if self.context.named_keys_contains_key(&name) {
            Ok(0)
        } else {
            Ok(1)
        }
    }

    pub fn put_key(
        &mut self,
        name_ptr: u32,
        name_size: u32,
        key_ptr: u32,
        key_size: u32,
    ) -> Result<(), Trap> {
        let name = self.string_from_mem(name_ptr, name_size)?;
        let key = self.key_from_mem(key_ptr, key_size)?;
        self.context.put_key(name, key).map_err(Into::into)
    }

    /// Writes current [self.host_buf] into [dest_ptr] location in Wasm memory
    /// for the contract to read.
    pub fn list_named_keys(&mut self, dest_ptr: u32) -> Result<(), Trap> {
        self.set_mem_from_buf(dest_ptr)
    }

    fn remove_key(&mut self, name_ptr: u32, name_size: u32) -> Result<(), Trap> {
        let name = self.string_from_mem(name_ptr, name_size)?;
        self.context.remove_key(&name)?;
        Ok(())
    }

    /// Writes runtime context's account main purse to [dest_ptr] in the Wasm memory.
    fn get_main_purse(&mut self, dest_ptr: u32) -> Result<(), Trap> {
        let purse_id = self.context.get_main_purse()?;
        let purse_id_bytes = purse_id.into_bytes().map_err(Error::BytesRepr)?;
        self.memory
            .set(dest_ptr, &purse_id_bytes)
            .map_err(|e| Error::Interpreter(e).into())
    }

    /// Writes caller (deploy) account public key to [dest_ptr] in the Wasm
    /// memory.
    fn get_caller(&mut self, dest_ptr: u32) -> Result<(), Trap> {
        let key = self.context.get_caller();
        let bytes = key.into_bytes().map_err(Error::BytesRepr)?;
        self.memory
            .set(dest_ptr, &bytes)
            .map_err(|e| Error::Interpreter(e).into())
    }

    /// Writes runtime context's phase to [dest_ptr] in the Wasm memory.
    fn get_phase(&mut self, dest_ptr: u32) -> Result<(), Trap> {
        let phase = self.context.phase();
        let bytes = phase.into_bytes().map_err(Error::BytesRepr)?;
        self.memory
            .set(dest_ptr, &bytes)
            .map_err(|e| Error::Interpreter(e).into())
    }

    /// Writes current blocktime to [dest_ptr] in Wasm memory.
    fn get_blocktime(&self, dest_ptr: u32) -> Result<(), Trap> {
        let blocktime = self
            .context
            .get_blocktime()
            .into_bytes()
            .map_err(Error::BytesRepr)?;
        self.memory
            .set(dest_ptr, &blocktime)
            .map_err(|e| Error::Interpreter(e).into())
    }

    pub fn set_mem_from_buf(&mut self, dest_ptr: u32) -> Result<(), Trap> {
        let buf = self.host_buf.take().ok_or(Error::HostBufferEmpty)?;
        let (_cl_type, serialized_data) = buf.destructure();
        self.memory
            .set(dest_ptr, &serialized_data)
            .map_err(|e| Error::Interpreter(e).into())
    }

    /// Return some bytes from the memory and terminate the current `sub_call`. Note that the return
    /// type is `Trap`, indicating that this function will always kill the current Wasm instance.
    pub fn ret(
        &mut self,
        value_ptr: u32,
        value_size: usize,
        extra_urefs_ptr: u32,
        extra_urefs_size: usize,
    ) -> Trap {
        self.host_buf = None;
        let mem_get = self
            .memory
            .get(value_ptr, value_size)
            .map_err(Error::Interpreter)
            .and_then(|x| {
                let urefs_bytes = self.bytes_from_mem(extra_urefs_ptr, extra_urefs_size)?;
                let urefs = self.context.deserialize_urefs(urefs_bytes)?;
                Ok((x, urefs))
            });
        match mem_get {
            Ok((buf, urefs)) => {
                // Set the result field in the runtime and return the proper element of the `Error`
                // enum indicating that the reason for exiting the module was a call to ret.
                self.host_buf = bytesrepr::deserialize(buf).ok();
                Error::Ret(urefs).into()
            }
            Err(e) => e.into(),
        }
    }

    /// Calls contract living under a `key`, with supplied `args` and extra `urefs`.  Stores the
    /// return value of the contract's execution in `self.host_buf` and returns the serialized size
    /// of `self.host_buf`.
    pub fn call_contract(
        &mut self,
        key: Key,
        args_bytes: Vec<u8>,
        urefs_bytes: Vec<u8>,
    ) -> Result<usize, Error> {
        let contract = match self.context.read_gs(&key)? {
            Some(StoredValue::Contract(contract)) => contract,
            Some(_) => {
                return Err(Error::FunctionNotFound(format!(
                    "Value at {:?} is not a contract",
                    key
                )))
            }
            None => return Err(Error::KeyNotFound(key)),
        };

        // Check for major version compatibility before calling
        let contract_version = contract.protocol_version();
        let current_version = self.context.protocol_version();
        if !contract_version.is_compatible_with(&current_version) {
            return Err(Error::IncompatibleProtocolMajorVersion {
                actual: current_version.value().major,
                expected: contract_version.value().major,
            });
        }

        let args: Vec<CLValue> = bytesrepr::deserialize(args_bytes)?;

        let maybe_module = match key {
            Key::URef(uref) => self.system_contract_cache.get(&uref),
            _ => None,
        };

        let module = match maybe_module {
            Some(module) => module,
            None => parity_wasm::deserialize_buffer(contract.bytes())?,
        };

        let extra_urefs = self.context.deserialize_keys(urefs_bytes)?;

        let mut refs = contract.take_named_keys();

        let result = sub_call(
            module,
            args,
            &mut refs,
            key,
            self,
            extra_urefs,
            contract_version,
        )?;

        let inner_bytes_len = result.inner_bytes_len();
        self.host_buf = Some(result);
        Ok(inner_bytes_len)
    }

    fn load_named_keys(&mut self) -> Result<usize, Trap> {
        self.host_buf = None;
        let named_keys =
            CLValue::from_t(self.context.named_keys().clone()).map_err(Error::CLValue)?;
        let inner_bytes_len = named_keys.inner_bytes_len();
        self.host_buf = Some(named_keys);
        Ok(inner_bytes_len)
    }

    pub fn store_function(
        &mut self,
        fn_bytes: Vec<u8>,
        named_keys: BTreeMap<String, Key>,
    ) -> Result<[u8; 32], Error> {
        let contract = Contract::new(fn_bytes, named_keys, self.context.protocol_version());
        let contract_addr = self
            .context
            .store_function(StoredValue::Contract(contract))?;
        Ok(contract_addr)
    }

    /// Tries to store a function, represented as bytes from the Wasm memory,
    /// into the GlobalState and writes back a function's hash at `hash_ptr`
    /// in the Wasm memory.
    pub fn store_function_at_hash(
        &mut self,
        fn_bytes: Vec<u8>,
        named_keys: BTreeMap<String, Key>,
    ) -> Result<[u8; 32], Error> {
        let contract = Contract::new(fn_bytes, named_keys, self.context.protocol_version());
        let new_hash = self
            .context
            .store_function_at_hash(StoredValue::Contract(contract))?;
        Ok(new_hash)
    }

    /// Writes function address (`hash_bytes`) into the Wasm memory (at
    /// `dest_ptr` pointer).
    fn function_address(&mut self, hash_bytes: [u8; 32], dest_ptr: u32) -> Result<(), Trap> {
        self.memory
            .set(dest_ptr, &hash_bytes)
            .map_err(|e| Error::Interpreter(e).into())
    }

    /// Generates new unforgable reference and adds it to the context's
    /// access_rights set.
    pub fn new_uref(&mut self, key_ptr: u32, value_ptr: u32, value_size: u32) -> Result<(), Trap> {
        let cl_value = self.cl_value_from_mem(value_ptr, value_size)?; // read initial value from memory
        let key = self.context.new_uref(StoredValue::CLValue(cl_value))?;
        self.memory
            .set(key_ptr, &key.into_bytes().map_err(Error::BytesRepr)?)
            .map_err(|e| Error::Interpreter(e).into())
    }

    /// Writes `value` under `key` in GlobalState.
    pub fn write(
        &mut self,
        key_ptr: u32,
        key_size: u32,
        value_ptr: u32,
        value_size: u32,
    ) -> Result<(), Trap> {
        let key = self.key_from_mem(key_ptr, key_size)?;
        let cl_value = self.cl_value_from_mem(value_ptr, value_size)?;
        self.context
            .write_gs(key, StoredValue::CLValue(cl_value))
            .map_err(Into::into)
    }

    /// Writes `value` under a key derived from `key` in the "local cluster" of
    /// GlobalState
    pub fn write_local(
        &mut self,
        key_ptr: u32,
        key_size: u32,
        value_ptr: u32,
        value_size: u32,
    ) -> Result<(), Trap> {
        let key_bytes = self.bytes_from_mem(key_ptr, key_size as usize)?;
        let cl_value = self.cl_value_from_mem(value_ptr, value_size)?;
        self.context
            .write_ls(&key_bytes, cl_value)
            .map_err(Into::into)
    }

    /// Adds `value` to the cell that `key` points at.
    pub fn add(
        &mut self,
        key_ptr: u32,
        key_size: u32,
        value_ptr: u32,
        value_size: u32,
    ) -> Result<(), Trap> {
        let key = self.key_from_mem(key_ptr, key_size)?;
        let cl_value = self.cl_value_from_mem(value_ptr, value_size)?;
        self.context
            .add_gs(key, StoredValue::CLValue(cl_value))
            .map_err(Into::into)
    }

    /// Reads value from the GS living under key specified by `key_ptr` and
    /// `key_size`. Wasm and host communicate through memory that Wasm
    /// module exports. If contract wants to pass data to the host, it has
    /// to tell it [the host] where this data lives in the exported memory
    /// (pass its pointer and length).
    pub fn read(&mut self, key_ptr: u32, key_size: u32) -> Result<i64, Trap> {
        self.host_buf = None;

        let key = self.key_from_mem(key_ptr, key_size)?;
        if let Some(stored_value) = self.context.read_gs(&key)? {
            let cl_value = CLValue::try_from(stored_value).map_err(Error::TypeMismatch)?;
            self.host_buf = Some(cl_value);
        }

        Ok(match self.host_buf.as_ref() {
            Some(cl_value) => cl_value.inner_bytes_len() as i64,
            None => -1,
        })
    }

    /// Similar to `read`, this function is for reading from the "local cluster"
    /// of global state
    pub fn read_local(&mut self, key_ptr: u32, key_size: u32) -> Result<i64, Trap> {
        self.host_buf = None;

        let key_bytes = self.bytes_from_mem(key_ptr, key_size as usize)?;
        self.host_buf = self.context.read_ls(&key_bytes)?;

        Ok(match self.host_buf.as_ref() {
            Some(cl_value) => cl_value.inner_bytes_len() as i64,
            None => -1,
        })
    }

    /// Reverts contract execution with a status specified.
    pub fn revert(&mut self, status: u32) -> Trap {
        Error::Revert(status).into()
    }

    pub fn take_context(self) -> RuntimeContext<'a, R> {
        self.context
    }

    fn add_associated_key(&mut self, public_key_ptr: u32, weight_value: u8) -> Result<i32, Trap> {
        let public_key = {
            // Public key as serialized bytes
            let source_serialized = self.bytes_from_mem(public_key_ptr, PUBLIC_KEY_SIZE)?;
            // Public key deserialized
            let source: PublicKey =
                bytesrepr::deserialize(source_serialized).map_err(Error::BytesRepr)?;
            source
        };
        let weight = Weight::new(weight_value);

        match self.context.add_associated_key(public_key, weight) {
            Ok(_) => Ok(0),
            // This relies on the fact that `AddKeyFailure` is represented as
            // i32 and first variant start with number `1`, so all other variants
            // are greater than the first one, so it's safe to assume `0` is success,
            // and any error is greater than 0.
            Err(Error::AddKeyFailure(e)) => Ok(e as i32),
            // Any other variant just pass as `Trap`
            Err(e) => Err(e.into()),
        }
    }

    fn remove_associated_key(&mut self, public_key_ptr: u32) -> Result<i32, Trap> {
        let public_key = {
            // Public key as serialized bytes
            let source_serialized = self.bytes_from_mem(public_key_ptr, PUBLIC_KEY_SIZE)?;
            // Public key deserialized
            let source: PublicKey =
                bytesrepr::deserialize(source_serialized).map_err(Error::BytesRepr)?;
            source
        };
        match self.context.remove_associated_key(public_key) {
            Ok(_) => Ok(0),
            Err(Error::RemoveKeyFailure(e)) => Ok(e as i32),
            Err(e) => Err(e.into()),
        }
    }

    fn update_associated_key(
        &mut self,
        public_key_ptr: u32,
        weight_value: u8,
    ) -> Result<i32, Trap> {
        let public_key = {
            // Public key as serialized bytes
            let source_serialized = self.bytes_from_mem(public_key_ptr, PUBLIC_KEY_SIZE)?;
            // Public key deserialized
            let source: PublicKey =
                bytesrepr::deserialize(source_serialized).map_err(Error::BytesRepr)?;
            source
        };
        let weight = Weight::new(weight_value);

        match self.context.update_associated_key(public_key, weight) {
            Ok(_) => Ok(0),
            // This relies on the fact that `UpdateKeyFailure` is represented as
            // i32 and first variant start with number `1`, so all other variants
            // are greater than the first one, so it's safe to assume `0` is success,
            // and any error is greater than 0.
            Err(Error::UpdateKeyFailure(e)) => Ok(e as i32),
            // Any other variant just pass as `Trap`
            Err(e) => Err(e.into()),
        }
    }

    fn set_action_threshold(
        &mut self,
        action_type_value: u32,
        threshold_value: u8,
    ) -> Result<i32, Trap> {
        match ActionType::try_from(action_type_value) {
            Ok(action_type) => {
                let threshold = Weight::new(threshold_value);
                match self.context.set_action_threshold(action_type, threshold) {
                    Ok(_) => Ok(0),
                    Err(Error::SetThresholdFailure(e)) => Ok(e as i32),
                    Err(e) => Err(e.into()),
                }
            }
            Err(_) => Err(Trap::new(TrapKind::Unreachable)),
        }
    }

    /// Looks up the public mint contract key in the context's protocol data.
    ///
    /// Returned URef is already attenuated depending on the calling account.
    pub fn get_mint_contract_uref(&mut self) -> URef {
        let mint = self.context.protocol_data().mint();
        self.context.attenuate_uref(mint)
    }

    /// Looks up the public PoS contract key in the context's protocol data
    ///
    /// Returned URef is already attenuated depending on the calling account.
    pub fn get_pos_contract_uref(&mut self) -> URef {
        let pos = self.context.protocol_data().proof_of_stake();
        self.context.attenuate_uref(pos)
    }

    /// Calls the "create" method on the mint contract at the given mint
    /// contract key
    fn mint_create(&mut self, mint_contract_key: Key) -> Result<PurseId, Error> {
        let args_bytes = {
            let args = ("create",);
            ArgsParser::parse(args)?.into_bytes()?
        };

        let urefs_bytes = Vec::<Key>::new().into_bytes()?;

        self.call_contract(mint_contract_key, args_bytes, urefs_bytes)?;
        // If `call_contract()` succeeded, `take_host_buf()` is guaranteed to be `Some`.
        let result = self.take_host_buf().unwrap();
        let purse_uref = result.into_t()?;

        Ok(PurseId::new(purse_uref))
    }

    fn create_purse(&mut self) -> Result<PurseId, Error> {
        let mint_contract_key = self.get_mint_contract_uref().into();
        self.mint_create(mint_contract_key)
    }

    /// Calls the "transfer" method on the mint contract at the given mint
    /// contract key
    fn mint_transfer(
        &mut self,
        mint_contract_key: Key,
        source: PurseId,
        target: PurseId,
        amount: U512,
    ) -> Result<(), Error> {
        let source_value: URef = source.value();
        let target_value: URef = target.value();

        let args_bytes = {
            let args = ("transfer", source_value, target_value, amount);
            ArgsParser::parse(args)?.into_bytes()?
        };

        let urefs_bytes = vec![Key::URef(source_value), Key::URef(target_value)].into_bytes()?;

        self.call_contract(mint_contract_key, args_bytes, urefs_bytes)?;
        // If `call_contract()` succeeded, `take_host_buf()` is guaranteed to be `Some`.
        let result = self.take_host_buf().unwrap();
        let result: Result<(), mint::Error> = result.into_t()?;

        Ok(result.map_err(system_contracts::Error::from)?)
    }

    /// Creates a new account at a given public key, transferring a given amount
    /// of motes from the given source purse to the new account's purse.
    fn transfer_to_new_account(
        &mut self,
        source: PurseId,
        target: PublicKey,
        amount: U512,
    ) -> Result<TransferResult, Error> {
        let mint_contract_key = self.get_mint_contract_uref().into();

        let target_addr = target.value();
        let target_key = Key::Account(target_addr);

        // A precondition check that verifies that the transfer can be done
        // as the source purse has enough funds to cover the transfer.
        if amount > self.get_balance(source)?.unwrap_or_default() {
            return Ok(Err(ApiError::Transfer));
        }

        let target_purse_id = self.mint_create(mint_contract_key)?;

        if source == target_purse_id {
            return Ok(Err(ApiError::Transfer));
        }

        match self.mint_transfer(mint_contract_key, source, target_purse_id, amount) {
            Ok(_) => {
                // After merging in EE-704 system contracts lookup internally uses protocol data and
                // this is used for backwards compatibility with explorer to query mint/pos urefs.
                let named_keys = vec![
                    (
                        String::from(MINT_NAME),
                        Key::from(self.get_mint_contract_uref()),
                    ),
                    (
                        String::from(POS_NAME),
                        Key::from(self.get_pos_contract_uref()),
                    ),
                ]
                .into_iter()
                .map(|(name, key)| {
                    if let Some(uref) = key.as_uref() {
                        (name, Key::URef(URef::new(uref.addr(), AccessRights::READ)))
                    } else {
                        (name, key)
                    }
                })
                .collect();
                let account = Account::create(target_addr, named_keys, target_purse_id);
                self.context.write_account(target_key, account)?;
                Ok(Ok(TransferredTo::NewAccount))
            }
            Err(_) => Ok(Err(ApiError::Transfer)),
        }
    }

    /// Transferring a given amount of motes from the given source purse to the
    /// new account's purse. Requires that the [`PurseId`]s have already
    /// been created by the mint contract (or are the genesis account's).
    fn transfer_to_existing_account(
        &mut self,
        source: PurseId,
        target: PurseId,
        amount: U512,
    ) -> Result<TransferResult, Error> {
        let mint_contract_key = self.get_mint_contract_uref().into();

        // This appears to be a load-bearing use of `RuntimeContext::insert_uref`.
        self.context.insert_uref(target.value());

        match self.mint_transfer(mint_contract_key, source, target, amount) {
            Ok(_) => Ok(Ok(TransferredTo::ExistingAccount)),
            Err(_) => Ok(Err(ApiError::Transfer)),
        }
    }

    /// Transfers `amount` of motes from default purse of the account to
    /// `target` account. If that account does not exist, creates one.
    fn transfer_to_account(
        &mut self,
        target: PublicKey,
        amount: U512,
    ) -> Result<TransferResult, Error> {
        let source = self.context.get_main_purse()?;
        self.transfer_from_purse_to_account(source, target, amount)
    }

    /// Transfers `amount` of motes from `source` purse to `target` account.
    /// If that account does not exist, creates one.
    fn transfer_from_purse_to_account(
        &mut self,
        source: PurseId,
        target: PublicKey,
        amount: U512,
    ) -> Result<TransferResult, Error> {
        let target_key = Key::Account(target.value());
        // Look up the account at the given public key's address
        match self.context.read_account(&target_key)? {
            None => {
                // If no account exists, create a new account and transfer the amount to its
                // purse.
                self.transfer_to_new_account(source, target, amount)
            }
            Some(StoredValue::Account(account)) => {
                let target = account.purse_id_add_only();
                if source == target {
                    return Ok(Ok(TransferredTo::ExistingAccount));
                }
                // If an account exists, transfer the amount to its purse
                self.transfer_to_existing_account(source, target, amount)
            }
            Some(_) => {
                // If some other value exists, return an error
                Err(Error::AccountNotFound(target_key))
            }
        }
    }

    /// Transfers `amount` of motes from `source` purse to `target` purse.
    fn transfer_from_purse_to_purse(
        &mut self,
        source_ptr: u32,
        source_size: u32,
        target_ptr: u32,
        target_size: u32,
        amount_ptr: u32,
        amount_size: u32,
    ) -> Result<Result<(), ApiError>, Error> {
        let source: PurseId = {
            let bytes = self.bytes_from_mem(source_ptr, source_size as usize)?;
            bytesrepr::deserialize(bytes).map_err(Error::BytesRepr)?
        };

        let target: PurseId = {
            let bytes = self.bytes_from_mem(target_ptr, target_size as usize)?;
            bytesrepr::deserialize(bytes).map_err(Error::BytesRepr)?
        };

        let amount: U512 = {
            let bytes = self.bytes_from_mem(amount_ptr, amount_size as usize)?;
            bytesrepr::deserialize(bytes).map_err(Error::BytesRepr)?
        };

        let mint_contract_key = self.get_mint_contract_uref().into();

        if self
            .mint_transfer(mint_contract_key, source, target, amount)
            .is_ok()
        {
            Ok(Ok(()))
        } else {
            Ok(Err(ApiError::Transfer))
        }
    }

    fn get_balance(&mut self, purse_id: PurseId) -> Result<Option<U512>, Error> {
        let seed = self.get_mint_contract_uref().addr();

        let key = purse_id.value().addr().into_bytes()?;

        let uref_key = match self.context.read_ls_with_seed(seed, &key)? {
            Some(cl_value) => {
                let key: Key = cl_value.into_t().expect("expected Key type");
                match key {
                    Key::URef(_) => (),
                    _ => panic!("expected Key::Uref(_)"),
                }
                key
            }
            None => return Ok(None),
        };

        let ret = match self.context.read_gs_direct(&uref_key)? {
            Some(StoredValue::CLValue(cl_value)) => {
                if *cl_value.cl_type() == CLType::U512 {
                    let balance: U512 = cl_value.into_t()?;
                    Some(balance)
                } else {
                    panic!("expected U512")
                }
            }
            Some(_) => panic!("expected U512"),
            None => None,
        };

        Ok(ret)
    }

    /// If key is in named_keys with AccessRights::Write, processes bytes from calling contract
    /// and writes them at the provided uref, overwriting existing value if any
    pub fn upgrade_contract_at_uref(
        &mut self,
        name_ptr: u32,
        name_size: u32,
        key_ptr: u32,
        key_size: u32,
    ) -> Result<Result<(), ApiError>, Trap> {
        let key = self.key_from_mem(key_ptr, key_size)?;
        let named_keys = match self.context.read_gs(&key)? {
            None => Err(Error::KeyNotFound(key)),
            Some(StoredValue::Contract(contract)) => Ok(contract.named_keys().clone()),
            Some(_) => Err(Error::FunctionNotFound(format!(
                "Value at {:?} is not a contract",
                key
            ))),
        }?;
        let bytes = self.get_function_by_name(name_ptr, name_size)?;
        match self
            .context
            .upgrade_contract_at_uref(key, bytes, named_keys)
        {
            Ok(_) => Ok(Ok(())),
            Err(_) => Ok(Err(ApiError::UpgradeContractAtURef)),
        }
    }

    fn get_system_contract(
        &mut self,
        system_contract_index: u32,
        dest_ptr: u32,
        _dest_size: u32,
    ) -> Result<Result<(), ApiError>, Trap> {
        let attenuated_uref = match SystemContract::try_from(system_contract_index) {
            Ok(SystemContract::Mint) => self.get_mint_contract_uref(),
            Ok(SystemContract::ProofOfStake) => self.get_pos_contract_uref(),
            Err(error) => return Ok(Err(error)),
        };

        // Serialize data that will be written the memory under `dest_ptr`
        let attenuated_uref_bytes = attenuated_uref.into_bytes().map_err(Error::BytesRepr)?;
        match self.memory.set(dest_ptr, &attenuated_uref_bytes) {
            Ok(_) => Ok(Ok(())),
            Err(error) => Err(Error::Interpreter(error).into()),
        }
    }
}<|MERGE_RESOLUTION|>--- conflicted
+++ resolved
@@ -13,11 +13,7 @@
 
 use contract_ffi::{
     args_parser::ArgsParser,
-<<<<<<< HEAD
-    bytesrepr::{self, ToBytes, U32_SIZE},
-=======
-    bytesrepr::{deserialize, ToBytes},
->>>>>>> 56dfa666
+    bytesrepr::{self, ToBytes},
     contract_api::{
         system::{TransferResult, TransferredTo},
         Error as ApiError,
