--- conflicted
+++ resolved
@@ -423,27 +423,14 @@
             };
             Ok(common::key::Key::Hash(arr))
         } else if ipc_key.has_uref() {
-<<<<<<< HEAD
-            let arr = {
-                let mut dest = [0u8; 32];
-                let source = &ipc_key.get_uref().uref;
+            let ipc_uref = ipc_key.get_uref();
+            let id = {
+                let mut ret = [0u8; 32];
+                let source = &ipc_uref.uref;
                 if source.len() != 32 {
                     return parse_error("URef has invalid length".to_string());
                 }
-                dest.copy_from_slice(source);
-                dest
-            };
-
-            let access_rights = common::key::AccessRights::from_bits(
-                ipc_key.get_uref().access_rights.value().try_into().unwrap(),
-            )
-            .unwrap();
-            Ok(common::key::Key::URef(arr, access_rights))
-=======
-            let ipc_uref = ipc_key.get_uref();
-            let id = {
-                let mut ret = [0u8; 32];
-                ret.clone_from_slice(&ipc_uref.uref);
+                ret.copy_from_slice(source);
                 ret
             };
             let maybe_access_rights = {
@@ -458,7 +445,6 @@
                 }
             };
             Ok(common::key::Key::URef(id, maybe_access_rights))
->>>>>>> b0725b00
         } else {
             parse_error(format!(
                 "ipc Key couldn't be parsed to any Key: {:?}",
