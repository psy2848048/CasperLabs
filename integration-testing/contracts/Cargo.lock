# This file is automatically @generated by Cargo.
# It is not intended for manual editing.
[[package]]
name = "add_associated_key"
version = "0.1.0"
dependencies = [
 "casperlabs-contract-ffi 0.10.0",
]

[[package]]
name = "autocfg"
version = "0.1.4"
source = "registry+https://github.com/rust-lang/crates.io-index"

[[package]]
name = "binascii"
version = "0.1.2"
source = "registry+https://github.com/rust-lang/crates.io-index"

[[package]]
name = "bitflags"
version = "1.1.0"
source = "registry+https://github.com/rust-lang/crates.io-index"

[[package]]
name = "blake2"
version = "0.8.0"
source = "registry+https://github.com/rust-lang/crates.io-index"
dependencies = [
 "byte-tools 0.3.1 (registry+https://github.com/rust-lang/crates.io-index)",
 "crypto-mac 0.7.0 (registry+https://github.com/rust-lang/crates.io-index)",
 "digest 0.8.0 (registry+https://github.com/rust-lang/crates.io-index)",
 "opaque-debug 0.2.2 (registry+https://github.com/rust-lang/crates.io-index)",
]

[[package]]
name = "byte-tools"
version = "0.3.1"
source = "registry+https://github.com/rust-lang/crates.io-index"

[[package]]
name = "byteorder"
version = "1.3.2"
source = "registry+https://github.com/rust-lang/crates.io-index"

[[package]]
name = "casperlabs-contract-ffi"
version = "0.12.0"
dependencies = [
 "binascii 0.1.2 (registry+https://github.com/rust-lang/crates.io-index)",
 "bitflags 1.1.0 (registry+https://github.com/rust-lang/crates.io-index)",
 "blake2 0.8.0 (registry+https://github.com/rust-lang/crates.io-index)",
 "failure 0.1.5 (registry+https://github.com/rust-lang/crates.io-index)",
 "num 0.2.0 (registry+https://github.com/rust-lang/crates.io-index)",
 "proptest 0.9.4 (registry+https://github.com/rust-lang/crates.io-index)",
 "uint 0.7.1 (registry+https://github.com/rust-lang/crates.io-index)",
 "wee_alloc 0.4.4 (registry+https://github.com/rust-lang/crates.io-index)",
]

[[package]]
name = "cfg-if"
version = "0.1.9"
source = "registry+https://github.com/rust-lang/crates.io-index"

[[package]]
name = "cloudabi"
version = "0.0.3"
source = "registry+https://github.com/rust-lang/crates.io-index"
dependencies = [
 "bitflags 1.1.0 (registry+https://github.com/rust-lang/crates.io-index)",
]

[[package]]
name = "combined-contracts-define"
version = "0.1.0"
dependencies = [
 "casperlabs-contract-ffi 0.12.0",
]

[[package]]
name = "crunchy"
version = "0.2.2"
source = "registry+https://github.com/rust-lang/crates.io-index"

[[package]]
name = "crypto-mac"
version = "0.7.0"
source = "registry+https://github.com/rust-lang/crates.io-index"
dependencies = [
 "generic-array 0.12.3 (registry+https://github.com/rust-lang/crates.io-index)",
 "subtle 1.0.0 (registry+https://github.com/rust-lang/crates.io-index)",
]

[[package]]
name = "digest"
version = "0.8.0"
source = "registry+https://github.com/rust-lang/crates.io-index"
dependencies = [
 "generic-array 0.12.3 (registry+https://github.com/rust-lang/crates.io-index)",
]

[[package]]
name = "endless-loop"
version = "0.1.0"
dependencies = [
 "casperlabs-contract-ffi 0.12.0",
]

[[package]]
name = "err-standard-payment"
version = "0.1.0"
dependencies = [
 "casperlabs-contract-ffi 0.12.0",
]

[[package]]
name = "err-transfer-to-account"
version = "0.1.0"
dependencies = [
 "casperlabs-contract-ffi 0.12.0",
]

[[package]]
name = "failure"
version = "0.1.5"
source = "registry+https://github.com/rust-lang/crates.io-index"
dependencies = [
 "failure_derive 0.1.5 (registry+https://github.com/rust-lang/crates.io-index)",
]

[[package]]
name = "failure_derive"
version = "0.1.5"
source = "registry+https://github.com/rust-lang/crates.io-index"
dependencies = [
 "proc-macro2 0.4.30 (registry+https://github.com/rust-lang/crates.io-index)",
 "quote 0.6.12 (registry+https://github.com/rust-lang/crates.io-index)",
 "syn 0.15.39 (registry+https://github.com/rust-lang/crates.io-index)",
 "synstructure 0.10.2 (registry+https://github.com/rust-lang/crates.io-index)",
]

[[package]]
name = "finalize-payment"
version = "0.1.0"
dependencies = [
 "casperlabs-contract-ffi 0.12.0",
]

[[package]]
name = "fuchsia-cprng"
version = "0.1.1"
source = "registry+https://github.com/rust-lang/crates.io-index"

[[package]]
name = "generic-array"
version = "0.12.3"
source = "registry+https://github.com/rust-lang/crates.io-index"
dependencies = [
 "typenum 1.10.0 (registry+https://github.com/rust-lang/crates.io-index)",
]

[[package]]
name = "get-caller-call"
version = "0.1.0"
dependencies = [
 "casperlabs-contract-ffi 0.12.0",
]

[[package]]
name = "get-caller-define"
version = "0.1.0"
dependencies = [
 "casperlabs-contract-ffi 0.12.0",
]

[[package]]
name = "it_common"
version = "0.1.0"

[[package]]
name = "lazy_static"
version = "1.3.0"
source = "registry+https://github.com/rust-lang/crates.io-index"

[[package]]
name = "libc"
version = "0.2.58"
source = "registry+https://github.com/rust-lang/crates.io-index"

[[package]]
name = "list-known-urefs-call"
version = "0.1.0"
dependencies = [
 "casperlabs-contract-ffi 0.12.0",
]

[[package]]
name = "list-known-urefs-define"
version = "0.1.0"
dependencies = [
 "casperlabs-contract-ffi 0.12.0",
]

[[package]]
name = "memory_units"
version = "0.4.0"
source = "registry+https://github.com/rust-lang/crates.io-index"

[[package]]
name = "num"
version = "0.2.0"
source = "registry+https://github.com/rust-lang/crates.io-index"
dependencies = [
 "num-complex 0.2.3 (registry+https://github.com/rust-lang/crates.io-index)",
 "num-integer 0.1.41 (registry+https://github.com/rust-lang/crates.io-index)",
 "num-iter 0.1.39 (registry+https://github.com/rust-lang/crates.io-index)",
 "num-rational 0.2.2 (registry+https://github.com/rust-lang/crates.io-index)",
 "num-traits 0.2.8 (registry+https://github.com/rust-lang/crates.io-index)",
]

[[package]]
name = "num-complex"
version = "0.2.3"
source = "registry+https://github.com/rust-lang/crates.io-index"
dependencies = [
 "autocfg 0.1.4 (registry+https://github.com/rust-lang/crates.io-index)",
 "num-traits 0.2.8 (registry+https://github.com/rust-lang/crates.io-index)",
]

[[package]]
name = "num-integer"
version = "0.1.41"
source = "registry+https://github.com/rust-lang/crates.io-index"
dependencies = [
 "autocfg 0.1.4 (registry+https://github.com/rust-lang/crates.io-index)",
 "num-traits 0.2.8 (registry+https://github.com/rust-lang/crates.io-index)",
]

[[package]]
name = "num-iter"
version = "0.1.39"
source = "registry+https://github.com/rust-lang/crates.io-index"
dependencies = [
 "autocfg 0.1.4 (registry+https://github.com/rust-lang/crates.io-index)",
 "num-integer 0.1.41 (registry+https://github.com/rust-lang/crates.io-index)",
 "num-traits 0.2.8 (registry+https://github.com/rust-lang/crates.io-index)",
]

[[package]]
name = "num-rational"
version = "0.2.2"
source = "registry+https://github.com/rust-lang/crates.io-index"
dependencies = [
 "autocfg 0.1.4 (registry+https://github.com/rust-lang/crates.io-index)",
 "num-integer 0.1.41 (registry+https://github.com/rust-lang/crates.io-index)",
 "num-traits 0.2.8 (registry+https://github.com/rust-lang/crates.io-index)",
]

[[package]]
name = "num-traits"
version = "0.2.8"
source = "registry+https://github.com/rust-lang/crates.io-index"
dependencies = [
 "autocfg 0.1.4 (registry+https://github.com/rust-lang/crates.io-index)",
]

[[package]]
name = "opaque-debug"
version = "0.2.2"
source = "registry+https://github.com/rust-lang/crates.io-index"

[[package]]
name = "payment-purse"
version = "0.1.0"
dependencies = [
 "casperlabs-contract-ffi 0.12.0",
]

[[package]]
name = "proc-macro2"
version = "0.4.30"
source = "registry+https://github.com/rust-lang/crates.io-index"
dependencies = [
 "unicode-xid 0.1.0 (registry+https://github.com/rust-lang/crates.io-index)",
]

[[package]]
name = "proptest"
version = "0.9.4"
source = "registry+https://github.com/rust-lang/crates.io-index"
dependencies = [
 "bitflags 1.1.0 (registry+https://github.com/rust-lang/crates.io-index)",
 "byteorder 1.3.2 (registry+https://github.com/rust-lang/crates.io-index)",
 "lazy_static 1.3.0 (registry+https://github.com/rust-lang/crates.io-index)",
 "num-traits 0.2.8 (registry+https://github.com/rust-lang/crates.io-index)",
 "quick-error 1.2.2 (registry+https://github.com/rust-lang/crates.io-index)",
 "rand 0.6.5 (registry+https://github.com/rust-lang/crates.io-index)",
 "rand_chacha 0.1.1 (registry+https://github.com/rust-lang/crates.io-index)",
 "rand_xorshift 0.1.1 (registry+https://github.com/rust-lang/crates.io-index)",
 "regex-syntax 0.6.8 (registry+https://github.com/rust-lang/crates.io-index)",
]

[[package]]
name = "quick-error"
version = "1.2.2"
source = "registry+https://github.com/rust-lang/crates.io-index"

[[package]]
name = "quote"
version = "0.6.12"
source = "registry+https://github.com/rust-lang/crates.io-index"
dependencies = [
 "proc-macro2 0.4.30 (registry+https://github.com/rust-lang/crates.io-index)",
]

[[package]]
name = "rand"
version = "0.6.5"
source = "registry+https://github.com/rust-lang/crates.io-index"
dependencies = [
 "autocfg 0.1.4 (registry+https://github.com/rust-lang/crates.io-index)",
 "libc 0.2.58 (registry+https://github.com/rust-lang/crates.io-index)",
 "rand_chacha 0.1.1 (registry+https://github.com/rust-lang/crates.io-index)",
 "rand_core 0.4.0 (registry+https://github.com/rust-lang/crates.io-index)",
 "rand_hc 0.1.0 (registry+https://github.com/rust-lang/crates.io-index)",
 "rand_isaac 0.1.1 (registry+https://github.com/rust-lang/crates.io-index)",
 "rand_jitter 0.1.4 (registry+https://github.com/rust-lang/crates.io-index)",
 "rand_os 0.1.3 (registry+https://github.com/rust-lang/crates.io-index)",
 "rand_pcg 0.1.2 (registry+https://github.com/rust-lang/crates.io-index)",
 "rand_xorshift 0.1.1 (registry+https://github.com/rust-lang/crates.io-index)",
 "winapi 0.3.7 (registry+https://github.com/rust-lang/crates.io-index)",
]

[[package]]
name = "rand_chacha"
version = "0.1.1"
source = "registry+https://github.com/rust-lang/crates.io-index"
dependencies = [
 "autocfg 0.1.4 (registry+https://github.com/rust-lang/crates.io-index)",
 "rand_core 0.3.1 (registry+https://github.com/rust-lang/crates.io-index)",
]

[[package]]
name = "rand_core"
version = "0.3.1"
source = "registry+https://github.com/rust-lang/crates.io-index"
dependencies = [
 "rand_core 0.4.0 (registry+https://github.com/rust-lang/crates.io-index)",
]

[[package]]
name = "rand_core"
version = "0.4.0"
source = "registry+https://github.com/rust-lang/crates.io-index"

[[package]]
name = "rand_hc"
version = "0.1.0"
source = "registry+https://github.com/rust-lang/crates.io-index"
dependencies = [
 "rand_core 0.3.1 (registry+https://github.com/rust-lang/crates.io-index)",
]

[[package]]
name = "rand_isaac"
version = "0.1.1"
source = "registry+https://github.com/rust-lang/crates.io-index"
dependencies = [
 "rand_core 0.3.1 (registry+https://github.com/rust-lang/crates.io-index)",
]

[[package]]
name = "rand_jitter"
version = "0.1.4"
source = "registry+https://github.com/rust-lang/crates.io-index"
dependencies = [
 "libc 0.2.58 (registry+https://github.com/rust-lang/crates.io-index)",
 "rand_core 0.4.0 (registry+https://github.com/rust-lang/crates.io-index)",
 "winapi 0.3.7 (registry+https://github.com/rust-lang/crates.io-index)",
]

[[package]]
name = "rand_os"
version = "0.1.3"
source = "registry+https://github.com/rust-lang/crates.io-index"
dependencies = [
 "cloudabi 0.0.3 (registry+https://github.com/rust-lang/crates.io-index)",
 "fuchsia-cprng 0.1.1 (registry+https://github.com/rust-lang/crates.io-index)",
 "libc 0.2.58 (registry+https://github.com/rust-lang/crates.io-index)",
 "rand_core 0.4.0 (registry+https://github.com/rust-lang/crates.io-index)",
 "rdrand 0.4.0 (registry+https://github.com/rust-lang/crates.io-index)",
 "winapi 0.3.7 (registry+https://github.com/rust-lang/crates.io-index)",
]

[[package]]
name = "rand_pcg"
version = "0.1.2"
source = "registry+https://github.com/rust-lang/crates.io-index"
dependencies = [
 "autocfg 0.1.4 (registry+https://github.com/rust-lang/crates.io-index)",
 "rand_core 0.4.0 (registry+https://github.com/rust-lang/crates.io-index)",
]

[[package]]
name = "rand_xorshift"
version = "0.1.1"
source = "registry+https://github.com/rust-lang/crates.io-index"
dependencies = [
 "rand_core 0.3.1 (registry+https://github.com/rust-lang/crates.io-index)",
]

[[package]]
name = "rdrand"
version = "0.4.0"
source = "registry+https://github.com/rust-lang/crates.io-index"
dependencies = [
 "rand_core 0.3.1 (registry+https://github.com/rust-lang/crates.io-index)",
]

[[package]]
name = "refund-purse"
version = "0.1.0"
dependencies = [
 "casperlabs-contract-ffi 0.12.0",
]

[[package]]
name = "regex-syntax"
version = "0.6.8"
source = "registry+https://github.com/rust-lang/crates.io-index"
dependencies = [
 "ucd-util 0.1.3 (registry+https://github.com/rust-lang/crates.io-index)",
]

[[package]]
name = "remove_associated_key"
version = "0.1.0"
dependencies = [
 "casperlabs-contract-ffi 0.10.0",
]

[[package]]
name = "rustc-hex"
version = "2.0.1"
source = "registry+https://github.com/rust-lang/crates.io-index"

[[package]]
<<<<<<< HEAD
name = "set_key_thresholds"
version = "0.1.0"
dependencies = [
 "casperlabs-contract-ffi 0.10.0",
=======
name = "standard-payment"
version = "0.1.0"
dependencies = [
 "casperlabs-contract-ffi 0.12.0",
>>>>>>> 2f823e49
]

[[package]]
name = "subtle"
version = "1.0.0"
source = "registry+https://github.com/rust-lang/crates.io-index"

[[package]]
name = "syn"
version = "0.15.39"
source = "registry+https://github.com/rust-lang/crates.io-index"
dependencies = [
 "proc-macro2 0.4.30 (registry+https://github.com/rust-lang/crates.io-index)",
 "quote 0.6.12 (registry+https://github.com/rust-lang/crates.io-index)",
 "unicode-xid 0.1.0 (registry+https://github.com/rust-lang/crates.io-index)",
]

[[package]]
name = "synstructure"
version = "0.10.2"
source = "registry+https://github.com/rust-lang/crates.io-index"
dependencies = [
 "proc-macro2 0.4.30 (registry+https://github.com/rust-lang/crates.io-index)",
 "quote 0.6.12 (registry+https://github.com/rust-lang/crates.io-index)",
 "syn 0.15.39 (registry+https://github.com/rust-lang/crates.io-index)",
 "unicode-xid 0.1.0 (registry+https://github.com/rust-lang/crates.io-index)",
]

[[package]]
name = "test-bonding-call"
version = "0.1.0"
dependencies = [
 "casperlabs-contract-ffi 0.12.0",
]

[[package]]
name = "test-call-hello-name"
version = "0.1.0"
dependencies = [
 "casperlabs-contract-ffi 0.12.0",
]

[[package]]
name = "test-counter-call"
version = "0.1.0"
dependencies = [
 "casperlabs-contract-ffi 0.12.0",
]

[[package]]
name = "test-counter-define"
version = "0.1.0"
dependencies = [
 "casperlabs-contract-ffi 0.12.0",
]

[[package]]
name = "test-direct-revert-call"
version = "0.1.0"
dependencies = [
 "casperlabs-contract-ffi 0.12.0",
]

[[package]]
name = "test-direct-revert-define"
version = "0.1.0"
dependencies = [
 "casperlabs-contract-ffi 0.12.0",
]

[[package]]
name = "test-mailing-list-call"
version = "0.1.0"
dependencies = [
 "casperlabs-contract-ffi 0.12.0",
]

[[package]]
name = "test-mailing-list-define"
version = "0.1.0"
dependencies = [
 "casperlabs-contract-ffi 0.12.0",
]

[[package]]
name = "test-store-hello-name"
version = "0.1.0"
dependencies = [
 "casperlabs-contract-ffi 0.12.0",
]

[[package]]
name = "test-subcall-revert-call"
version = "0.1.0"
dependencies = [
 "casperlabs-contract-ffi 0.12.0",
]

[[package]]
name = "test-subcall-revert-define"
version = "0.1.0"
dependencies = [
 "casperlabs-contract-ffi 0.12.0",
]

[[package]]
name = "test-unbonding-call"
version = "0.1.0"
dependencies = [
 "casperlabs-contract-ffi 0.12.0",
]

[[package]]
name = "test_args_multi"
version = "0.1.0"
dependencies = [
 "casperlabs-contract-ffi 0.12.0",
]

[[package]]
name = "test_args_u32"
version = "0.1.0"
dependencies = [
 "casperlabs-contract-ffi 0.12.0",
]

[[package]]
name = "test_args_u512"
version = "0.1.0"
dependencies = [
 "casperlabs-contract-ffi 0.12.0",
]

[[package]]
name = "test_combined_contracts_call"
version = "0.1.0"

[[package]]
name = "transfer_to_account"
version = "0.1.0"
dependencies = [
 "casperlabs-contract-ffi 0.12.0",
]

[[package]]
name = "typenum"
version = "1.10.0"
source = "registry+https://github.com/rust-lang/crates.io-index"

[[package]]
name = "ucd-util"
version = "0.1.3"
source = "registry+https://github.com/rust-lang/crates.io-index"

[[package]]
name = "uint"
version = "0.7.1"
source = "registry+https://github.com/rust-lang/crates.io-index"
dependencies = [
 "byteorder 1.3.2 (registry+https://github.com/rust-lang/crates.io-index)",
 "crunchy 0.2.2 (registry+https://github.com/rust-lang/crates.io-index)",
 "rustc-hex 2.0.1 (registry+https://github.com/rust-lang/crates.io-index)",
]

[[package]]
name = "unicode-xid"
version = "0.1.0"
source = "registry+https://github.com/rust-lang/crates.io-index"

[[package]]
name = "unreachable"
version = "1.0.0"
source = "registry+https://github.com/rust-lang/crates.io-index"
dependencies = [
 "void 1.0.2 (registry+https://github.com/rust-lang/crates.io-index)",
]

[[package]]
name = "update_associated_key"
version = "0.1.0"
dependencies = [
 "casperlabs-contract-ffi 0.10.0",
]

[[package]]
name = "void"
version = "1.0.2"
source = "registry+https://github.com/rust-lang/crates.io-index"

[[package]]
name = "wee_alloc"
version = "0.4.4"
source = "registry+https://github.com/rust-lang/crates.io-index"
dependencies = [
 "cfg-if 0.1.9 (registry+https://github.com/rust-lang/crates.io-index)",
 "libc 0.2.58 (registry+https://github.com/rust-lang/crates.io-index)",
 "memory_units 0.4.0 (registry+https://github.com/rust-lang/crates.io-index)",
 "unreachable 1.0.0 (registry+https://github.com/rust-lang/crates.io-index)",
 "winapi 0.3.7 (registry+https://github.com/rust-lang/crates.io-index)",
]

[[package]]
name = "winapi"
version = "0.3.7"
source = "registry+https://github.com/rust-lang/crates.io-index"
dependencies = [
 "winapi-i686-pc-windows-gnu 0.4.0 (registry+https://github.com/rust-lang/crates.io-index)",
 "winapi-x86_64-pc-windows-gnu 0.4.0 (registry+https://github.com/rust-lang/crates.io-index)",
]

[[package]]
name = "winapi-i686-pc-windows-gnu"
version = "0.4.0"
source = "registry+https://github.com/rust-lang/crates.io-index"

[[package]]
name = "winapi-x86_64-pc-windows-gnu"
version = "0.4.0"
source = "registry+https://github.com/rust-lang/crates.io-index"

[metadata]
"checksum autocfg 0.1.4 (registry+https://github.com/rust-lang/crates.io-index)" = "0e49efa51329a5fd37e7c79db4621af617cd4e3e5bc224939808d076077077bf"
"checksum binascii 0.1.2 (registry+https://github.com/rust-lang/crates.io-index)" = "3dc96c09fe0e8441b8e0e8afa1a64f11a1994f3f146008175eccdfe67f7c0330"
"checksum bitflags 1.1.0 (registry+https://github.com/rust-lang/crates.io-index)" = "3d155346769a6855b86399e9bc3814ab343cd3d62c7e985113d46a0ec3c281fd"
"checksum blake2 0.8.0 (registry+https://github.com/rust-lang/crates.io-index)" = "91721a6330935673395a0607df4d49a9cb90ae12d259f1b3e0a3f6e1d486872e"
"checksum byte-tools 0.3.1 (registry+https://github.com/rust-lang/crates.io-index)" = "e3b5ca7a04898ad4bcd41c90c5285445ff5b791899bb1b0abdd2a2aa791211d7"
"checksum byteorder 1.3.2 (registry+https://github.com/rust-lang/crates.io-index)" = "a7c3dd8985a7111efc5c80b44e23ecdd8c007de8ade3b96595387e812b957cf5"
"checksum cfg-if 0.1.9 (registry+https://github.com/rust-lang/crates.io-index)" = "b486ce3ccf7ffd79fdeb678eac06a9e6c09fc88d33836340becb8fffe87c5e33"
"checksum cloudabi 0.0.3 (registry+https://github.com/rust-lang/crates.io-index)" = "ddfc5b9aa5d4507acaf872de71051dfd0e309860e88966e1051e462a077aac4f"
"checksum crunchy 0.2.2 (registry+https://github.com/rust-lang/crates.io-index)" = "7a81dae078cea95a014a339291cec439d2f232ebe854a9d672b796c6afafa9b7"
"checksum crypto-mac 0.7.0 (registry+https://github.com/rust-lang/crates.io-index)" = "4434400df11d95d556bac068ddfedd482915eb18fe8bea89bc80b6e4b1c179e5"
"checksum digest 0.8.0 (registry+https://github.com/rust-lang/crates.io-index)" = "05f47366984d3ad862010e22c7ce81a7dbcaebbdfb37241a620f8b6596ee135c"
"checksum failure 0.1.5 (registry+https://github.com/rust-lang/crates.io-index)" = "795bd83d3abeb9220f257e597aa0080a508b27533824adf336529648f6abf7e2"
"checksum failure_derive 0.1.5 (registry+https://github.com/rust-lang/crates.io-index)" = "ea1063915fd7ef4309e222a5a07cf9c319fb9c7836b1f89b85458672dbb127e1"
"checksum fuchsia-cprng 0.1.1 (registry+https://github.com/rust-lang/crates.io-index)" = "a06f77d526c1a601b7c4cdd98f54b5eaabffc14d5f2f0296febdc7f357c6d3ba"
"checksum generic-array 0.12.3 (registry+https://github.com/rust-lang/crates.io-index)" = "c68f0274ae0e023facc3c97b2e00f076be70e254bc851d972503b328db79b2ec"
"checksum lazy_static 1.3.0 (registry+https://github.com/rust-lang/crates.io-index)" = "bc5729f27f159ddd61f4df6228e827e86643d4d3e7c32183cb30a1c08f604a14"
"checksum libc 0.2.58 (registry+https://github.com/rust-lang/crates.io-index)" = "6281b86796ba5e4366000be6e9e18bf35580adf9e63fbe2294aadb587613a319"
"checksum memory_units 0.4.0 (registry+https://github.com/rust-lang/crates.io-index)" = "8452105ba047068f40ff7093dd1d9da90898e63dd61736462e9cdda6a90ad3c3"
"checksum num 0.2.0 (registry+https://github.com/rust-lang/crates.io-index)" = "cf4825417e1e1406b3782a8ce92f4d53f26ec055e3622e1881ca8e9f5f9e08db"
"checksum num-complex 0.2.3 (registry+https://github.com/rust-lang/crates.io-index)" = "fcb0cf31fb3ff77e6d2a6ebd6800df7fdcd106f2ad89113c9130bcd07f93dffc"
"checksum num-integer 0.1.41 (registry+https://github.com/rust-lang/crates.io-index)" = "b85e541ef8255f6cf42bbfe4ef361305c6c135d10919ecc26126c4e5ae94bc09"
"checksum num-iter 0.1.39 (registry+https://github.com/rust-lang/crates.io-index)" = "76bd5272412d173d6bf9afdf98db8612bbabc9a7a830b7bfc9c188911716132e"
"checksum num-rational 0.2.2 (registry+https://github.com/rust-lang/crates.io-index)" = "f2885278d5fe2adc2f75ced642d52d879bffaceb5a2e0b1d4309ffdfb239b454"
"checksum num-traits 0.2.8 (registry+https://github.com/rust-lang/crates.io-index)" = "6ba9a427cfca2be13aa6f6403b0b7e7368fe982bfa16fccc450ce74c46cd9b32"
"checksum opaque-debug 0.2.2 (registry+https://github.com/rust-lang/crates.io-index)" = "93f5bb2e8e8dec81642920ccff6b61f1eb94fa3020c5a325c9851ff604152409"
"checksum proc-macro2 0.4.30 (registry+https://github.com/rust-lang/crates.io-index)" = "cf3d2011ab5c909338f7887f4fc896d35932e29146c12c8d01da6b22a80ba759"
"checksum proptest 0.9.4 (registry+https://github.com/rust-lang/crates.io-index)" = "cf147e022eacf0c8a054ab864914a7602618adba841d800a9a9868a5237a529f"
"checksum quick-error 1.2.2 (registry+https://github.com/rust-lang/crates.io-index)" = "9274b940887ce9addde99c4eee6b5c44cc494b182b97e73dc8ffdcb3397fd3f0"
"checksum quote 0.6.12 (registry+https://github.com/rust-lang/crates.io-index)" = "faf4799c5d274f3868a4aae320a0a182cbd2baee377b378f080e16a23e9d80db"
"checksum rand 0.6.5 (registry+https://github.com/rust-lang/crates.io-index)" = "6d71dacdc3c88c1fde3885a3be3fbab9f35724e6ce99467f7d9c5026132184ca"
"checksum rand_chacha 0.1.1 (registry+https://github.com/rust-lang/crates.io-index)" = "556d3a1ca6600bfcbab7c7c91ccb085ac7fbbcd70e008a98742e7847f4f7bcef"
"checksum rand_core 0.3.1 (registry+https://github.com/rust-lang/crates.io-index)" = "7a6fdeb83b075e8266dcc8762c22776f6877a63111121f5f8c7411e5be7eed4b"
"checksum rand_core 0.4.0 (registry+https://github.com/rust-lang/crates.io-index)" = "d0e7a549d590831370895ab7ba4ea0c1b6b011d106b5ff2da6eee112615e6dc0"
"checksum rand_hc 0.1.0 (registry+https://github.com/rust-lang/crates.io-index)" = "7b40677c7be09ae76218dc623efbf7b18e34bced3f38883af07bb75630a21bc4"
"checksum rand_isaac 0.1.1 (registry+https://github.com/rust-lang/crates.io-index)" = "ded997c9d5f13925be2a6fd7e66bf1872597f759fd9dd93513dd7e92e5a5ee08"
"checksum rand_jitter 0.1.4 (registry+https://github.com/rust-lang/crates.io-index)" = "1166d5c91dc97b88d1decc3285bb0a99ed84b05cfd0bc2341bdf2d43fc41e39b"
"checksum rand_os 0.1.3 (registry+https://github.com/rust-lang/crates.io-index)" = "7b75f676a1e053fc562eafbb47838d67c84801e38fc1ba459e8f180deabd5071"
"checksum rand_pcg 0.1.2 (registry+https://github.com/rust-lang/crates.io-index)" = "abf9b09b01790cfe0364f52bf32995ea3c39f4d2dd011eac241d2914146d0b44"
"checksum rand_xorshift 0.1.1 (registry+https://github.com/rust-lang/crates.io-index)" = "cbf7e9e623549b0e21f6e97cf8ecf247c1a8fd2e8a992ae265314300b2455d5c"
"checksum rdrand 0.4.0 (registry+https://github.com/rust-lang/crates.io-index)" = "678054eb77286b51581ba43620cc911abf02758c91f93f479767aed0f90458b2"
"checksum regex-syntax 0.6.8 (registry+https://github.com/rust-lang/crates.io-index)" = "9b01330cce219c1c6b2e209e5ed64ccd587ae5c67bed91c0b49eecf02ae40e21"
"checksum rustc-hex 2.0.1 (registry+https://github.com/rust-lang/crates.io-index)" = "403bb3a286107a04825a5f82e1270acc1e14028d3d554d7a1e08914549575ab8"
"checksum subtle 1.0.0 (registry+https://github.com/rust-lang/crates.io-index)" = "2d67a5a62ba6e01cb2192ff309324cb4875d0c451d55fe2319433abe7a05a8ee"
"checksum syn 0.15.39 (registry+https://github.com/rust-lang/crates.io-index)" = "b4d960b829a55e56db167e861ddb43602c003c7be0bee1d345021703fac2fb7c"
"checksum synstructure 0.10.2 (registry+https://github.com/rust-lang/crates.io-index)" = "02353edf96d6e4dc81aea2d8490a7e9db177bf8acb0e951c24940bf866cb313f"
"checksum typenum 1.10.0 (registry+https://github.com/rust-lang/crates.io-index)" = "612d636f949607bdf9b123b4a6f6d966dedf3ff669f7f045890d3a4a73948169"
"checksum ucd-util 0.1.3 (registry+https://github.com/rust-lang/crates.io-index)" = "535c204ee4d8434478593480b8f86ab45ec9aae0e83c568ca81abf0fd0e88f86"
"checksum uint 0.7.1 (registry+https://github.com/rust-lang/crates.io-index)" = "2143cded94692b156c356508d92888acc824db5bffc0b4089732264c6fcf86d4"
"checksum unicode-xid 0.1.0 (registry+https://github.com/rust-lang/crates.io-index)" = "fc72304796d0818e357ead4e000d19c9c174ab23dc11093ac919054d20a6a7fc"
"checksum unreachable 1.0.0 (registry+https://github.com/rust-lang/crates.io-index)" = "382810877fe448991dfc7f0dd6e3ae5d58088fd0ea5e35189655f84e6814fa56"
"checksum void 1.0.2 (registry+https://github.com/rust-lang/crates.io-index)" = "6a02e4885ed3bc0f2de90ea6dd45ebcbb66dacffe03547fadbb0eeae2770887d"
"checksum wee_alloc 0.4.4 (registry+https://github.com/rust-lang/crates.io-index)" = "31d4e6572d21ac55398bc91db827f48c3fdb8152ae60f4c358f6780e1035ffcc"
"checksum winapi 0.3.7 (registry+https://github.com/rust-lang/crates.io-index)" = "f10e386af2b13e47c89e7236a7a14a086791a2b88ebad6df9bf42040195cf770"
"checksum winapi-i686-pc-windows-gnu 0.4.0 (registry+https://github.com/rust-lang/crates.io-index)" = "ac3b87c63620426dd9b991e5ce0329eff545bccbbb34f3be09ff6fb6ab51b7b6"
"checksum winapi-x86_64-pc-windows-gnu 0.4.0 (registry+https://github.com/rust-lang/crates.io-index)" = "712e227841d057c1ee1cd2fb22fa7e5a5461ae8e48fa2ca79ec42cfc1931183f"<|MERGE_RESOLUTION|>--- conflicted
+++ resolved
@@ -445,17 +445,17 @@
 source = "registry+https://github.com/rust-lang/crates.io-index"
 
 [[package]]
-<<<<<<< HEAD
 name = "set_key_thresholds"
 version = "0.1.0"
 dependencies = [
- "casperlabs-contract-ffi 0.10.0",
-=======
+ "casperlabs-contract-ffi 0.12.0",
+]
+
+[[package]]
 name = "standard-payment"
 version = "0.1.0"
 dependencies = [
  "casperlabs-contract-ffi 0.12.0",
->>>>>>> 2f823e49
 ]
 
 [[package]]
