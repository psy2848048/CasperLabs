--- conflicted
+++ resolved
@@ -42,13 +42,8 @@
     def sync(node: Node): F[Unit] =
       for {
         service <- connector(node)
-<<<<<<< HEAD
-        _       <- Log[F].debug(s"Syncing with a node: ${node.show}")
+        _       <- Log[F].debug(s"Syncing with a node: ${node.show -> "peer"}")
         lms     <- service.streamLatestMessages(StreamLatestMessagesRequest()).toListL
-=======
-        _       <- Log[F].debug(s"Syncing with a node: ${node.show -> "peer"}")
-        tips    <- service.streamDagTipBlockSummaries(StreamDagTipBlockSummariesRequest()).toListL
->>>>>>> 034f302a
         _ <- MonadThrowable[F].rethrow {
               selfGossipService
                 .newBlocksSynchronous(
