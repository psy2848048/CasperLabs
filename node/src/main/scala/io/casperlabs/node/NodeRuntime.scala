package io.casperlabs.node

import java.nio.file.Path

import cats._
import cats.data._
import cats.effect._
import cats.effect.concurrent.{Ref, Semaphore}
import cats.mtl.FunctorRaise
import cats.syntax.applicative._
import cats.syntax.apply._
import cats.syntax.flatMap._
import cats.syntax.functor._
import cats.syntax.show._
import cats.temp.par.Par
import com.olegpy.meow.effects._
import doobie.util.transactor.Transactor
import io.casperlabs.casper.MultiParentCasperRef.MultiParentCasperRef
import io.casperlabs.casper._
import io.casperlabs.casper.finality.singlesweep.{
  FinalityDetector,
  FinalityDetectorBySingleSweepImpl
}
import io.casperlabs.casper.validation.{Validation, ValidationImpl}
import io.casperlabs.catscontrib.Catscontrib._
import io.casperlabs.catscontrib.TaskContrib._
import io.casperlabs.catscontrib._
import io.casperlabs.catscontrib.effect.implicits.{syncId, taskLiftEitherT}
import io.casperlabs.comm._
import io.casperlabs.comm.discovery.NodeDiscovery._
import io.casperlabs.comm.discovery.NodeUtils._
import io.casperlabs.comm.discovery._
import io.casperlabs.comm.grpc.SslContexts
import io.casperlabs.comm.rp.Connect.RPConfState
import io.casperlabs.comm.rp._
import io.casperlabs.metrics.Metrics
import io.casperlabs.node.api.graphql.FinalizedBlocksStream
import io.casperlabs.node.configuration.Configuration
import io.casperlabs.shared._
import io.casperlabs.smartcontracts.{ExecutionEngineService, GrpcExecutionEngineService}
import io.casperlabs.storage.SQLiteStorage
import io.casperlabs.storage.block._
import io.casperlabs.storage.dag._
import io.casperlabs.storage.deploy.{DeployStorage, DeployStorageWriter}
import io.casperlabs.storage.util.fileIO.IOError._
import io.casperlabs.storage.util.fileIO._
import io.netty.handler.ssl.ClientAuth
import monix.eval.Task
import monix.execution.Scheduler
import org.flywaydb.core.Flyway
import org.flywaydb.core.api.Location

import scala.concurrent.duration._

class NodeRuntime private[node] (
    conf: Configuration,
    id: NodeIdentifier,
    mainScheduler: Scheduler
)(
    implicit log: Log[Task],
    uncaughtExceptionHandler: UncaughtExceptionHandler
) {

  private[this] val loopScheduler =
    Scheduler.fixedPool("loop", 2, reporter = uncaughtExceptionHandler)

  // Bounded thread pool for incoming traffic. Limited thread pool size so loads of request cannot exhaust all resources.
  private[this] val ingressScheduler =
    Scheduler.cached("ingress-io", 2, 64, reporter = uncaughtExceptionHandler)
  // Unbounded thread pool for outgoing, blocking IO. It is recommended to have unlimited thread pools for waiting on IO.
  private[this] val egressScheduler =
    Scheduler.cached("egress-io", 2, Int.MaxValue, reporter = uncaughtExceptionHandler)

  private[this] val dbIOScheduler =
    Scheduler.cached("db-io", 1, Int.MaxValue, reporter = uncaughtExceptionHandler)

  private implicit val concurrentEffectForEffect: ConcurrentEffect[Effect] =
    catsConcurrentEffectForEffect(
      mainScheduler
    )

  implicit val raiseIOError: RaiseIOError[Effect] = IOError.raiseIOErrorThroughSync[Effect]

  // intra-node gossiping port.
  private val port         = conf.server.port
  private val kademliaPort = conf.server.kademliaPort

  /**
    * Main node entry. It will:
    * 1. set up configurations
    * 2. create instances of typeclasses
    * 3. run the node program.
    */
  // TODO: Resolve scheduler chaos in Runtime, RuntimeManager and CasperPacketHandler

  val main: Effect[Unit] = {
    val rpConfState = (for {
      local      <- localPeerNode[Task]
      bootstraps <- initPeers[Task]
      conf       <- rpConf[Task](local, bootstraps)
    } yield conf).toEffect

    implicit val logEff: Log[Effect] = Log.eitherTLog(Monad[Task], log)

    implicit val logId: Log[Id]         = Log.logId
    implicit val metricsId: Metrics[Id] = diagnostics.effects.metrics[Id](syncId)
    implicit val parForEff: Par[Effect] = catsParForEffect
    implicit val filesApiEff            = FilesAPI.create[Effect](Sync[Effect], logEff)

    // SSL context to use for the public facing API.
    val maybeApiSslContext = if (conf.grpc.useTls) {
      val (cert, key) = conf.tls.readPublicApiCertAndKey
      Option(SslContexts.forServer(cert, key, ClientAuth.NONE))
    } else None

    rpConfState >>= (_.runState { implicit state =>
      implicit val metrics     = diagnostics.effects.metrics[Task]
      implicit val nodeMetrics = diagnostics.effects.nodeCoreMetrics[Task]
      implicit val jvmMetrics  = diagnostics.effects.jvmMetrics[Task]
      implicit val nodeAsk     = eitherTApplicativeAsk(effects.peerNodeAsk(state))

      implicit val metricsEff: Metrics[Effect] =
        Metrics.eitherT[CommError, Task](Monad[Task], metrics)
      val resources =
        for {
          implicit0(executionEngineService: ExecutionEngineService[Effect]) <- GrpcExecutionEngineService[
                                                                                Effect
                                                                              ](
                                                                                conf.grpc.socket,
                                                                                conf.server.maxMessageSize
                                                                              )
          //TODO: We may want to adjust threading model for better performance
          implicit0(doobieTransactor: Transactor[Effect]) <- effects.doobieTransactor(
                                                              connectEC = dbConnScheduler,
                                                              transactEC = dbIOScheduler,
                                                              conf.server.dataDir
                                                            )
          deployStorageChunkSize = 20 //TODO: Move to config
          _                      <- Resource.liftF(runRdmbsMigrations(conf.server.dataDir))
          implicit0(
            storage: BlockStorage[Effect] with DagStorage[Effect] with DeployStorage[Effect]
          ) <- Resource.liftF(
                SQLiteStorage.create[Effect](
                  deployStorageChunkSize = deployStorageChunkSize,
                  wrapBlockStorage = (underlyingBlockStorage: BlockStorage[Effect]) =>
                    CachingBlockStorage[Effect](
                      underlyingBlockStorage,
                      maxSizeBytes = conf.blockstorage.cacheMaxSizeBytes
                    ),
                  wrapDagStorage =
                    (underlyingDagStorage: DagStorage[Effect] with DagRepresentation[Effect]) =>
                      CachingDagStorage[Effect](
                        underlyingDagStorage,
                        maxSizeBytes = conf.blockstorage.cacheMaxSizeBytes
                      ).map(
                        cache =>
                          // Compiler fails to infer the proper type without this
                          cache: DagStorage[Effect] with DagRepresentation[Effect]
                      )
                )
              )
          bootstraps <- Resource.liftF(initPeers[Effect])

          implicit0(finalizedBlocksStream: FinalizedBlocksStream[Effect]) <- Resource.liftF(
                                                                              FinalizedBlocksStream
                                                                                .of[Effect]
                                                                            )
<<<<<<< HEAD
=======
        //TODO: We may want to adjust threading model for better performance
        implicit0(doobieTransactor: Transactor[Effect]) <- effects.doobieTransactor(
                                                            dbIOScheduler,
                                                            conf.server.dataDir,
                                                            log
                                                          )
        deployBufferChunkSize = 20 //TODO: Move to config
        implicit0(deployBuffer: DeployBuffer[Effect]) <- Resource
                                                          .liftF(
                                                            DeployBufferImpl
                                                              .create[Effect](deployBufferChunkSize)
                                                          )
        bootstraps <- Resource.liftF(initPeers[Effect])
>>>>>>> 266164a4

          implicit0(nodeDiscovery: NodeDiscovery[Task]) <- effects.nodeDiscovery(
                                                            id,
                                                            kademliaPort,
                                                            conf.server.defaultTimeout,
                                                            conf.server.useGossiping,
                                                            conf.server.relayFactor,
                                                            conf.server.relaySaturation,
                                                            ingressScheduler,
                                                            egressScheduler
                                                          )(
                                                            bootstraps
                                                          )(
                                                            effects.peerNodeAsk,
                                                            log,
                                                            metrics
                                                          )
          _ <- Resource.liftF {
                Task
                  .delay {
                    log.info("Cleaning block storage ...")
                    storage.clear()
                  }
                  .whenA(conf.server.cleanBlockStorage)
                  .toEffect
              }

          implicit0(raise: FunctorRaise[Effect, InvalidBlock]) = validation
            .raiseValidateErrorThroughApplicativeError[Effect]
          implicit0(validationEff: Validation[Effect]) = new ValidationImpl[Effect]

          // TODO: Only a loop started with the TransportLayer keeps filling this up,
          // so if we use the GossipService it's going to stay empty. The diagnostics
          // should use NodeDiscovery instead.
          implicit0(connectionsCell: Connect.ConnectionsCell[Task]) <- Resource.liftF(
                                                                        effects.rpConnections.toEffect
                                                                      )

          implicit0(multiParentCasperRef: MultiParentCasperRef[Effect]) <- Resource.liftF(
                                                                            MultiParentCasperRef
                                                                              .of[Effect]
                                                                          )

          implicit0(safetyOracle: FinalityDetector[Effect]) = new FinalityDetectorBySingleSweepImpl[
            Effect
          ]()(
            MonadThrowable[Effect],
            logEff
          )

          blockApiLock <- Resource.liftF(Semaphore[Effect](1))

          // For now just either starting the auto-proposer or not, but ostensibly we
          // could pass it the flag to run or not and also wire it into the ControlService
          // so that the operator can turn it on/off on the fly.
          _ <- AutoProposer[Effect](
                checkInterval = conf.casper.autoProposeCheckInterval,
                maxInterval = conf.casper.autoProposeMaxInterval,
                maxCount = conf.casper.autoProposeMaxCount,
                blockApiLock = blockApiLock
              ).whenA(conf.casper.autoProposeEnabled)

          _ <- api.Servers
                .internalServersR(
                  conf.grpc.portInternal,
                  conf.server.maxMessageSize,
                  ingressScheduler,
                  blockApiLock,
                  maybeApiSslContext
                )

          _ <- api.Servers.externalServersR[Effect](
                conf.grpc.portExternal,
                conf.server.maxMessageSize,
                ingressScheduler,
                maybeApiSslContext
              )

          _ <- api.Servers.httpServerR[Effect](
                conf.server.httpPort,
                conf,
                id,
                ingressScheduler
              )

          _ <- if (conf.server.useGossiping) {
                casper.gossiping.apply[Effect](
                  port,
                  conf,
                  ingressScheduler,
                  egressScheduler
                )
              } else {
                casper.transport.apply(
                  port,
                  conf,
                  ingressScheduler,
                  egressScheduler
                )
              }
        } yield (nodeDiscovery, multiParentCasperRef, storage)

      resources.allocated flatMap {
        case ((nodeDiscovery, multiParentCasperRef, deployStorage), release) =>
          handleUnrecoverableErrors {
            nodeProgram(state, nodeDiscovery, multiParentCasperRef, deployStorage, release)
          }
      }
    })
  }

  private def runRdmbsMigrations(serverDataDir: Path): Effect[Unit] =
    Task.delay {
      val db = serverDataDir.resolve("sqlite.db").toString
      val conf =
        Flyway
          .configure()
          .dataSource(s"jdbc:sqlite:$db", "", "")
          .locations(new Location("classpath:/db/migration"))
      val flyway = conf.load()
      flyway.migrate()
      ()
    }.toEffect

  /** Start periodic tasks as fibers. They'll automatically stop during shutdown. */
  private def nodeProgram(
      implicit
      rpConfState: RPConfState[Task],
      nodeDiscovery: NodeDiscovery[Task],
      multiParentCasperRef: MultiParentCasperRef[Effect],
      deployStorageWriter: DeployStorageWriter[Effect],
      release: Effect[Unit]
  ): Effect[Unit] = {

    val peerNodeAsk = effects.peerNodeAsk(rpConfState)
    val time        = effects.time

    val info: Effect[Unit] =
      if (conf.casper.standalone)
        Log[Effect].info(s"Starting stand-alone node.")
      else
        Log[Effect].info(
          s"Starting node that will bootstrap from ${conf.server.bootstrap.map(_.show).mkString(", ")}"
        )

    val fetchLoop: Effect[Unit] =
      for {
        casper <- multiParentCasperRef.get
        _      <- casper.fold(().pure[Effect])(_.fetchDependencies)
        _      <- time.sleep(30.seconds).toEffect
      } yield ()

    val cleanupDiscardedDeploysLoop: Effect[Unit] = for {
      _ <- deployStorageWriter.cleanupDiscarded(1.hour)
      _ <- time.sleep(1.minute).toEffect
    } yield ()

    val checkPendingDeploysExpirationLoop: Effect[Unit] = for {
      _ <- deployStorageWriter.markAsDiscarded(12.hours)
      _ <- time.sleep(1.minute).toEffect
    } yield ()

    for {
      _ <- addShutdownHook(release).toEffect
      _ <- info
      _ <- Task.defer(fetchLoop.forever.value).executeOn(loopScheduler).start.toEffect
      _ <- Task
            .defer(cleanupDiscardedDeploysLoop.forever.value)
            .executeOn(loopScheduler)
            .start
            .toEffect
      _ <- Task
            .defer(checkPendingDeploysExpirationLoop.forever.value)
            .executeOn(loopScheduler)
            .start
            .toEffect
      host    <- peerNodeAsk.ask.toEffect.map(_.host)
      address = s"casperlabs://$id@$host?protocol=$port&discovery=$kademliaPort"
      _       <- Log[Effect].info(s"Listening for traffic on $address.")
      // This loop will keep the program from exiting until shutdown is initiated.
      _ <- NodeDiscovery[Task].discover.attemptAndLog.executeOn(loopScheduler).toEffect
    } yield ()
  }

  private def shutdown(release: Effect[Unit]): Unit = {
    implicit val s = egressScheduler
    // Everything has been moved to Resources.
    val task = for {
      _ <- log.info("Shutting down...")
      _ <- release.value
      _ <- log.info("Goodbye.")
    } yield ()
    // Run the release synchronously so that we can see the final message.
    task.runSyncUnsafe(1.minute)
  }

  private def addShutdownHook(release: Effect[Unit]): Task[Unit] =
    Task.delay(
      sys.addShutdownHook(shutdown(release))
    )

  /**
    * Handles unrecoverable errors in program. Those are errors that should not happen in properly
    * configured environment and they mean immediate termination of the program
    */
  private def handleUnrecoverableErrors(prog: Effect[Unit]): Effect[Unit] =
    EitherT[Task, CommError, Unit](
      prog.value
        .onErrorHandleWith { th =>
          log.error("Caught unhandable error. Exiting. Stacktrace below.") *> Task.delay {
            th.printStackTrace()
          }
        } *> Task.delay(System.exit(1)).as(Right(()))
    )

  private def rpConf[F[_]: Sync](local: Node, bootstraps: List[Node]) =
    Ref.of[F, RPConf](
      RPConf(
        local,
        bootstraps,
        conf.server.defaultTimeout,
        ClearConnectionsConf(
          conf.server.maxNumOfConnections,
          // TODO read from conf
          numOfConnectionsPinged = 10
        )
      )
    )

  private def localPeerNode[F[_]: Sync: Log] =
    WhoAmI
      .fetchLocalPeerNode[F](
        conf.server.host,
        conf.server.port,
        conf.server.kademliaPort,
        conf.server.noUpnp,
        id
      )

  private def initPeers[F[_]: MonadThrowable]: F[List[Node]] =
    conf.server.bootstrap match {
      case Nil if !conf.casper.standalone =>
        MonadThrowable[F].raiseError(
          new java.lang.IllegalStateException(
            "Not in standalone mode but there's no bootstrap configured!"
          )
        )
      case nodes =>
        nodes.pure[F]
    }

}

object NodeRuntime {
  def apply(
      conf: Configuration
  )(
      implicit
      scheduler: Scheduler,
      log: Log[Task],
      uncaughtExceptionHandler: UncaughtExceptionHandler
  ): Effect[NodeRuntime] =
    for {
      id      <- NodeEnvironment.create(conf)
      runtime <- Task.delay(new NodeRuntime(conf, id, scheduler)).toEffect
    } yield runtime
}<|MERGE_RESOLUTION|>--- conflicted
+++ resolved
@@ -131,9 +131,9 @@
                                                                               )
           //TODO: We may want to adjust threading model for better performance
           implicit0(doobieTransactor: Transactor[Effect]) <- effects.doobieTransactor(
-                                                              connectEC = dbConnScheduler,
-                                                              transactEC = dbIOScheduler,
-                                                              conf.server.dataDir
+                                                              dbIOScheduler,
+                                                              conf.server.dataDir,
+                                                              log
                                                             )
           deployStorageChunkSize = 20 //TODO: Move to config
           _                      <- Resource.liftF(runRdmbsMigrations(conf.server.dataDir))
@@ -165,22 +165,6 @@
                                                                               FinalizedBlocksStream
                                                                                 .of[Effect]
                                                                             )
-<<<<<<< HEAD
-=======
-        //TODO: We may want to adjust threading model for better performance
-        implicit0(doobieTransactor: Transactor[Effect]) <- effects.doobieTransactor(
-                                                            dbIOScheduler,
-                                                            conf.server.dataDir,
-                                                            log
-                                                          )
-        deployBufferChunkSize = 20 //TODO: Move to config
-        implicit0(deployBuffer: DeployBuffer[Effect]) <- Resource
-                                                          .liftF(
-                                                            DeployBufferImpl
-                                                              .create[Effect](deployBufferChunkSize)
-                                                          )
-        bootstraps <- Resource.liftF(initPeers[Effect])
->>>>>>> 266164a4
 
           implicit0(nodeDiscovery: NodeDiscovery[Task]) <- effects.nodeDiscovery(
                                                             id,
