package io.casperlabs.node.api

import cats.effect._
import cats.implicits._
import com.google.protobuf.ByteString
import com.google.protobuf.empty.Empty
import io.casperlabs.blockstorage.BlockStore
import io.casperlabs.casper.MultiParentCasperRef.MultiParentCasperRef
import io.casperlabs.casper.SafetyOracle
import io.casperlabs.casper.api.BlockAPI
import io.casperlabs.casper.consensus.Block
import io.casperlabs.casper.consensus.info._
import io.casperlabs.casper.consensus.state
import io.casperlabs.catscontrib.MonadThrowable
import io.casperlabs.comm.ServiceError.InvalidArgument
import io.casperlabs.ipc
import io.casperlabs.metrics.Metrics
import io.casperlabs.models.SmartContractEngineError
import io.casperlabs.node.api.casper._
import io.casperlabs.shared.Log
import io.casperlabs.smartcontracts.ExecutionEngineService
import monix.eval.{Task, TaskLike}
import monix.reactive.Observable

object GrpcCasperService extends StateConversions {

  def apply[F[_]: Concurrent: TaskLike: Log: Metrics: MultiParentCasperRef: SafetyOracle: BlockStore: ExecutionEngineService](
      ignoreDeploySignature: Boolean
  ): F[CasperGrpcMonix.CasperService] =
    BlockAPI.establishMetrics[F] *> Sync[F].delay {
      new CasperGrpcMonix.CasperService {
        override def deploy(request: DeployRequest): Task[Empty] =
          TaskLike[F].toTask {
            BlockAPI.deploy[F](request.getDeploy, ignoreDeploySignature).map(_ => Empty())
          }

        override def getBlockInfo(request: GetBlockInfoRequest): Task[BlockInfo] =
          TaskLike[F].toTask {
            BlockAPI
              .getBlockInfo[F](
                request.blockHashBase16,
                full = request.view == BlockInfo.View.FULL
              )
          }

        override def streamBlockInfos(request: StreamBlockInfosRequest): Observable[BlockInfo] = {
          val infos = TaskLike[F].toTask {
            BlockAPI.getBlockInfos[F](
              depth = request.depth,
              maxRank = request.maxRank,
              full = request.view == BlockInfo.View.FULL
            )
          }
          Observable.fromTask(infos).flatMap(Observable.fromIterable)
        }

        override def getDeployInfo(request: GetDeployInfoRequest): Task[DeployInfo] =
          TaskLike[F].toTask {
            BlockAPI
              .getDeployInfo[F](
                request.deployHashBase16
              ) map { info =>
              request.view match {
                case DeployInfo.View.BASIC =>
                  info.withDeploy(info.getDeploy.copy(body = None))
                case _ =>
                  info
              }
            }
          }

        override def streamBlockDeploys(
            request: StreamBlockDeploysRequest
        ): Observable[Block.ProcessedDeploy] = {
          val deploys = TaskLike[F].toTask {
            BlockAPI.getBlockDeploys[F](
              request.blockHashBase16
            ) map {
              _ map { pd =>
                request.view match {
                  case DeployInfo.View.BASIC =>
                    pd.withDeploy(pd.getDeploy.copy(body = None))
                  case _ =>
                    pd
                }
              }
            }
          }
          Observable.fromTask(deploys).flatMap(Observable.fromIterable)
        }

        override def getBlockState(request: GetBlockStateRequest): Task[state.Value] =
          batchGetBlockState(
            BatchGetBlockStateRequest(request.blockHashBase16, List(request.getQuery))
          ) map {
            _.values.head
          }

        override def batchGetBlockState(
            request: BatchGetBlockStateRequest
        ): Task[BatchGetBlockStateResponse] = TaskLike[F].toTask {
          for {
            info      <- BlockAPI.getBlockInfo[F](request.blockHashBase16)
            stateHash = info.getSummary.getHeader.getState.postStateHash
            values    <- request.queries.toList.traverse(getState(stateHash, _))
          } yield BatchGetBlockStateResponse(values)
        }

        private def getState(stateHash: ByteString, query: StateQuery): F[state.Value] =
          for {
            key <- toKey[F](query.keyVariant, query.keyBase)
            possibleResponse <- ExecutionEngineService[F].query(
                                 stateHash,
                                 key,
                                 query.pathSegments
                               )
            value <- Concurrent[F].fromEither(possibleResponse).handleErrorWith {
                      case SmartContractEngineError(msg) =>
                        MonadThrowable[F].raiseError(InvalidArgument(msg))
                    }
          } yield fromIpc(value)
      }
    }

<<<<<<< HEAD
  def toKey[F[_]: MonadThrowable](
      keyType: StateQuery.KeyVariant,
      keyValue: ByteString
  ): F[ipc.Key] =
    GrpcDeployService.toKey[F](keyType.name, keyValue).handleErrorWith {
=======
  def toKey[F[_]: MonadThrowable](keyType: StateQuery.KeyVariant, keyValue: String): F[ipc.Key] =
    Utils.toKey[F](keyType.name, keyValue).handleErrorWith {
>>>>>>> 090fd64a
      case ex: java.lang.IllegalArgumentException =>
        MonadThrowable[F].raiseError(InvalidArgument(ex.getMessage))
    }
}<|MERGE_RESOLUTION|>--- conflicted
+++ resolved
@@ -122,16 +122,11 @@
       }
     }
 
-<<<<<<< HEAD
   def toKey[F[_]: MonadThrowable](
       keyType: StateQuery.KeyVariant,
       keyValue: ByteString
   ): F[ipc.Key] =
-    GrpcDeployService.toKey[F](keyType.name, keyValue).handleErrorWith {
-=======
-  def toKey[F[_]: MonadThrowable](keyType: StateQuery.KeyVariant, keyValue: String): F[ipc.Key] =
     Utils.toKey[F](keyType.name, keyValue).handleErrorWith {
->>>>>>> 090fd64a
       case ex: java.lang.IllegalArgumentException =>
         MonadThrowable[F].raiseError(InvalidArgument(ex.getMessage))
     }
